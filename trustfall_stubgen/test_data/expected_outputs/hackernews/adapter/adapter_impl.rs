--- conflicted
+++ resolved
@@ -1,10 +1,6 @@
 use std::sync::{Arc, OnceLock};
 
-<<<<<<< HEAD
-use trustfall::{FieldValue, Schema, provider::{AsVertex, ContextIterator, ContextOutcomeIterator, EdgeParameters, ResolveEdgeInfo, ResolveInfo, VertexIterator, resolve_coercion_using_schema}};
-=======
-use trustfall::{FieldValue, Schema, provider::{ContextIterator, ContextOutcomeIterator, EdgeParameters, ResolveEdgeInfo, ResolveInfo, Typename, VertexIterator, resolve_coercion_using_schema, resolve_property_with}};
->>>>>>> 3c6a797a
+use trustfall::{FieldValue, Schema, provider::{AsVertex, ContextIterator, ContextOutcomeIterator, EdgeParameters, ResolveEdgeInfo, ResolveInfo, Typename, VertexIterator, resolve_coercion_using_schema, resolve_property_with}};
 
 use super::vertex::Vertex;
 
@@ -174,14 +170,10 @@
         type_name: &Arc<str>,
         property_name: &Arc<str>,
         resolve_info: &ResolveInfo,
-<<<<<<< HEAD
     ) -> ContextOutcomeIterator<'a, V, FieldValue> {
-=======
-    ) -> ContextOutcomeIterator<'a, Self::Vertex, FieldValue> {
         if property_name.as_ref() == "__typename" {
             return resolve_property_with(contexts, |vertex| vertex.typename().into());
         }
->>>>>>> 3c6a797a
         match type_name.as_ref() {
             "Comment" => {
                 super::properties::resolve_comment_property(
