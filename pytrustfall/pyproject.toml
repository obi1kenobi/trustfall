--- conflicted
+++ resolved
@@ -3,22 +3,6 @@
 description = "A query engine for any combination of data sources. Query your files and APIs as if they were databases!"
 readme = "README.md"
 requires-python = ">=3.10"
-<<<<<<< HEAD
-authors = [{ name = "Predrag Gruevski", email = "obi1kenobi82@gmail.com" }]
-classifiers = [
-    "Development Status :: 4 - Beta",
-    "Intended Audience :: Developers",
-    "License :: OSI Approved :: Apache Software License",
-    "Programming Language :: Python :: 3",
-    "Programming Language :: Python :: 3.10",
-    "Programming Language :: Python :: 3.11",
-    "Programming Language :: Python :: 3.12",
-    "Programming Language :: Python :: 3.13",
-    "Topic :: Database :: Database Engines/Servers",
-    "Topic :: Software Development :: Compilers",
-    "Topic :: Software Development :: Interpreters",
-    "Typing :: Typed",
-=======
 authors = [
   {name = "Predrag Gruevski"}
 ]
@@ -36,7 +20,6 @@
   "Topic :: Software Development :: Compilers",
   "Topic :: Software Development :: Interpreters",
   "Typing :: Typed",
->>>>>>> 8e5ce131
 ]
 dynamic = ["version"]
 
