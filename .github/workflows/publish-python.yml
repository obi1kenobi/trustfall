--- conflicted
+++ resolved
@@ -29,17 +29,13 @@
           name: wheels
       - uses: actions/setup-python@v2
         with:
-<<<<<<< HEAD
           python-version: "3.11"
-=======
-          python-version: "3.10"
       - name: Tag the version
         run: |
           set -euxo pipefail
           export CURRENT_VERSION="$(.github/workflows/get_current_crate_version.sh trustfall)"
           git tag "pytrustfall-v$CURRENT_VERSION"
           git push origin "pytrustfall-v$CURRENT_VERSION"
->>>>>>> eb550f8c
       - name: Publish to PyPi
         env:
           TWINE_USERNAME: __token__
