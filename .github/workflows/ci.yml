--- conflicted
+++ resolved
@@ -28,13 +28,6 @@
     runs-on: ubuntu-latest
     needs:
       - rust-tests
-    strategy:
-      matrix:
-<<<<<<< HEAD
-        py_version: ["3.9", "3.10"]
-=======
-        py_version: ["3.8", "3.9", "3.10"]
->>>>>>> 1c400ccc
     steps:
       - name: Checkout
         uses: actions/checkout@v3
@@ -327,51 +320,10 @@
       CARGO_REGISTRY_TOKEN: ${{ secrets.CARGO_REGISTRY_TOKEN }}
 
   attempt-publish-pytrustfall:
-<<<<<<< HEAD
     name: publish python trusfall
     needs:
       - ci-everything
       - attempt-publish-trustfall-core
     uses: ./.github/workflows/publish-python.yml
     secrets:
-      MATURIN_PYPI_TOKEN: ${{ secrets.MATURIN_TEST_PYPI_TOKEN }}
-=======
-    name: publish python trustfall
-    runs-on: ubuntu-latest
-    needs:
-      - ci-everything
-      - attempt-publish-trustfall-core
-    steps:
-      - name: Checkout
-        uses: actions/checkout@v3
-
-      - uses: actions-rs/toolchain@v1
-        with:
-          profile: minimal
-          toolchain: stable
-          override: true
-
-      - uses: actions/cache@v2
-        with:
-          path: |
-            ~/.cargo/bin/
-            ~/.cargo/registry/index/
-            ~/.cargo/registry/cache/
-            ~/.cargo/git/db/
-            target/
-            trustfall_core/target/
-            trustfall_wasm/target/
-            pytrustfall/target/
-            experiments/schemaless/target/
-            experiments/schemaless_wasm/target/
-            experiments/trustfall_rustdoc/target/
-          key: ${{ runner.os }}-cargo-${{ hashFiles('**/Cargo.lock') }}
-
-      - uses: messense/maturin-action@v1
-        env:
-          MATURIN_PYPI_TOKEN: "${{ secrets.MATURIN_TEST_PYPI_TOKEN }}"
-        with:
-          maturin-version: latest
-          command: publish
-          args: --release -m pytrustfall/Cargo.toml --repository-url test.pypi.org
->>>>>>> 1c400ccc
+      MATURIN_PYPI_TOKEN: ${{ secrets.MATURIN_TEST_PYPI_TOKEN }}