--- conflicted
+++ resolved
@@ -12,9 +12,8 @@
 
 [dependencies]
 anyhow = "1.0.69"
-<<<<<<< HEAD
-trustfall_core = { version = "0.2.0", path = "../trustfall_core" }
-trustfall_derive = { version = "0.2.1", path = "../trustfall_derive" }
+trustfall_core = { version = "=0.2.0", path = "../trustfall_core" }
+trustfall_derive = { version = "=0.2.1", path = "../trustfall_derive" }
 
 [dev-dependencies]
 ron = "0.7.0"
@@ -26,10 +25,6 @@
 lazy_static = "1.4.0"
 reqwest = { version = "0.11.6", features = ["blocking"] }
 
-[[examples]]
+[[example]]
 # Running queries over RSS/Atom feeds.
-name = "feeds"
-=======
-trustfall_core = { version = "=0.2.0", path = "../trustfall_core" }
-trustfall_derive = { version = "=0.2.1", path = "../trustfall_derive" }
->>>>>>> 22442cae
+name = "feeds"