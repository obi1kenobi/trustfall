--- conflicted
+++ resolved
@@ -363,12 +363,7 @@
         contexts: ContextIterator<'a, V>,
         _type_name: &str,
         coerce_to_type: &str,
-<<<<<<< HEAD
     ) -> ContextOutcomeIterator<'a, V, bool> {
-        resolve_coercion_using_schema(contexts, &SCHEMA, coerce_to_type)
-=======
-    ) -> ContextOutcomeIterator<'a, Self::Vertex, bool> {
         resolve_coercion_using_schema(contexts, get_schema(), coerce_to_type)
->>>>>>> 3c6a797a
     }
 }