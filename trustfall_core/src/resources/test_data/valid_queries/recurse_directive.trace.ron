--- conflicted
+++ resolved
@@ -84,360 +84,266 @@
       ),
       Opid(11): TraceOp(
         opid: Opid(11),
-        parent_opid: Some(Opid(3)),
-        content: AdvanceInputIterator,
-      ),
-      Opid(12): TraceOp(
-        opid: Opid(12),
-        parent_opid: Some(Opid(2)),
-        content: AdvanceInputIterator,
-      ),
-      Opid(13): TraceOp(
-        opid: Opid(13),
-        parent_opid: None,
-        content: Call(ProjectNeighbors(Vid(1), "Number", Eid(1))),
-      ),
-      Opid(14): TraceOp(
-        opid: Opid(14),
-        parent_opid: Some(Opid(13)),
-        content: AdvanceInputIterator,
-      ),
-      Opid(15): TraceOp(
-        opid: Opid(15),
-        parent_opid: Some(Opid(13)),
-        content: YieldInto(SerializableContext(
-          current_token: Some(Neither(NeitherNumber(0))),
-          tokens: {
-            Vid(1): Some(Neither(NeitherNumber(0))),
-          },
-        )),
-      ),
-      Opid(16): TraceOp(
-        opid: Opid(16),
-        parent_opid: Some(Opid(13)),
-        content: YieldFrom(ProjectNeighborsOuter(SerializableContext(
-          current_token: Some(Neither(NeitherNumber(0))),
-          tokens: {
-            Vid(1): Some(Neither(NeitherNumber(0))),
-          },
-        ))),
-      ),
-      Opid(17): TraceOp(
-        opid: Opid(17),
-        parent_opid: Some(Opid(16)),
-        content: YieldFrom(ProjectNeighborsInner(0, Neither(NeitherNumber(1)))),
-      ),
-      Opid(18): TraceOp(
-        opid: Opid(18),
-        parent_opid: Some(Opid(2)),
-        content: YieldInto(SerializableContext(
-          current_token: Some(Neither(NeitherNumber(1))),
-          tokens: {
-            Vid(1): Some(Neither(NeitherNumber(0))),
-            Vid(2): Some(Neither(NeitherNumber(1))),
-          },
-        )),
-      ),
-      Opid(19): TraceOp(
-        opid: Opid(19),
-        parent_opid: Some(Opid(2)),
-        content: YieldFrom(ProjectProperty(SerializableContext(
-          current_token: Some(Neither(NeitherNumber(1))),
-          tokens: {
-            Vid(1): Some(Neither(NeitherNumber(0))),
-            Vid(2): Some(Neither(NeitherNumber(1))),
-          },
-        ), Int64(1))),
-      ),
-      Opid(20): TraceOp(
-        opid: Opid(20),
-        parent_opid: Some(Opid(3)),
-        content: YieldInto(SerializableContext(
-          current_token: Some(Neither(NeitherNumber(0))),
-          tokens: {
-            Vid(1): Some(Neither(NeitherNumber(0))),
-            Vid(2): Some(Neither(NeitherNumber(1))),
-          },
-          values: [
-            Int64(1),
-          ],
-        )),
-      ),
-      Opid(21): TraceOp(
-        opid: Opid(21),
-        parent_opid: Some(Opid(3)),
-        content: YieldFrom(ProjectProperty(SerializableContext(
-          current_token: Some(Neither(NeitherNumber(0))),
-          tokens: {
-            Vid(1): Some(Neither(NeitherNumber(0))),
-            Vid(2): Some(Neither(NeitherNumber(1))),
-          },
-          values: [
-            Int64(1),
-          ],
-        ), Int64(0))),
-      ),
-      Opid(22): TraceOp(
-        opid: Opid(22),
-        parent_opid: Some(Opid(3)),
-        content: AdvanceInputIterator,
-      ),
-      Opid(23): TraceOp(
-        opid: Opid(23),
-        parent_opid: Some(Opid(2)),
-        content: AdvanceInputIterator,
-      ),
-      Opid(24): TraceOp(
-        opid: Opid(24),
-        parent_opid: None,
-        content: Call(ProjectNeighbors(Vid(1), "Number", Eid(1))),
-      ),
-      Opid(25): TraceOp(
-        opid: Opid(25),
-        parent_opid: Some(Opid(24)),
-        content: AdvanceInputIterator,
-      ),
-      Opid(26): TraceOp(
-        opid: Opid(26),
-<<<<<<< HEAD
-        parent_opid: Some(Opid(24)),
-        content: YieldInto(SerializableContext(
-          current_token: Some(Neither(NeitherNumber(1))),
-          tokens: {
-            Vid(1): Some(Neither(NeitherNumber(0))),
-          },
-        )),
-      ),
-      Opid(27): TraceOp(
-        opid: Opid(27),
-        parent_opid: Some(Opid(24)),
-        content: YieldFrom(ProjectNeighborsOuter(SerializableContext(
-          current_token: Some(Neither(NeitherNumber(1))),
-          tokens: {
-            Vid(1): Some(Neither(NeitherNumber(0))),
-          },
-        ))),
-      ),
-      Opid(28): TraceOp(
-        opid: Opid(28),
-        parent_opid: Some(Opid(27)),
-        content: YieldFrom(ProjectNeighborsInner(0, Prime(PrimeNumber(2)))),
-      ),
-      Opid(29): TraceOp(
-        opid: Opid(29),
-        parent_opid: Some(Opid(2)),
-=======
         parent_opid: None,
         content: ProduceQueryResult({
           "next": Int64(0),
           "value": Int64(0),
         }),
       ),
-      Opid(27): TraceOp(
-        opid: Opid(27),
-        parent_opid: Some(Opid(6)),
-        content: AdvanceInputIterator,
-      ),
-      Opid(28): TraceOp(
-        opid: Opid(28),
-        parent_opid: Some(Opid(5)),
-        content: AdvanceInputIterator,
-      ),
-      Opid(29): TraceOp(
-        opid: Opid(29),
-        parent_opid: Some(Opid(5)),
->>>>>>> 543e1c6f
-        content: YieldInto(SerializableContext(
-          current_token: Some(Prime(PrimeNumber(2))),
-          tokens: {
-            Vid(1): Some(Neither(NeitherNumber(0))),
-            Vid(2): Some(Prime(PrimeNumber(2))),
-          },
-        )),
-      ),
-      Opid(30): TraceOp(
-        opid: Opid(30),
-<<<<<<< HEAD
-        parent_opid: Some(Opid(2)),
-=======
-        parent_opid: Some(Opid(5)),
->>>>>>> 543e1c6f
-        content: YieldFrom(ProjectProperty(SerializableContext(
-          current_token: Some(Prime(PrimeNumber(2))),
-          tokens: {
-            Vid(1): Some(Neither(NeitherNumber(0))),
-            Vid(2): Some(Prime(PrimeNumber(2))),
-          },
-        ), Int64(2))),
-      ),
-      Opid(31): TraceOp(
-        opid: Opid(31),
-<<<<<<< HEAD
-        parent_opid: Some(Opid(3)),
-=======
-        parent_opid: Some(Opid(6)),
->>>>>>> 543e1c6f
+      Opid(12): TraceOp(
+        opid: Opid(12),
+        parent_opid: Some(Opid(3)),
+        content: AdvanceInputIterator,
+      ),
+      Opid(13): TraceOp(
+        opid: Opid(13),
+        parent_opid: Some(Opid(2)),
+        content: AdvanceInputIterator,
+      ),
+      Opid(14): TraceOp(
+        opid: Opid(14),
+        parent_opid: None,
+        content: Call(ProjectNeighbors(Vid(1), "Number", Eid(1))),
+      ),
+      Opid(15): TraceOp(
+        opid: Opid(15),
+        parent_opid: Some(Opid(14)),
+        content: AdvanceInputIterator,
+      ),
+      Opid(16): TraceOp(
+        opid: Opid(16),
+        parent_opid: Some(Opid(14)),
         content: YieldInto(SerializableContext(
           current_token: Some(Neither(NeitherNumber(0))),
           tokens: {
             Vid(1): Some(Neither(NeitherNumber(0))),
-            Vid(2): Some(Prime(PrimeNumber(2))),
-          },
-          values: [
-            Int64(2),
-          ],
-        )),
-      ),
-      Opid(32): TraceOp(
-        opid: Opid(32),
-<<<<<<< HEAD
-        parent_opid: Some(Opid(3)),
-=======
-        parent_opid: Some(Opid(6)),
->>>>>>> 543e1c6f
-        content: YieldFrom(ProjectProperty(SerializableContext(
+          },
+        )),
+      ),
+      Opid(17): TraceOp(
+        opid: Opid(17),
+        parent_opid: Some(Opid(14)),
+        content: YieldFrom(ProjectNeighborsOuter(SerializableContext(
           current_token: Some(Neither(NeitherNumber(0))),
           tokens: {
             Vid(1): Some(Neither(NeitherNumber(0))),
-            Vid(2): Some(Prime(PrimeNumber(2))),
-          },
-          values: [
-            Int64(2),
+          },
+        ))),
+      ),
+      Opid(18): TraceOp(
+        opid: Opid(18),
+        parent_opid: Some(Opid(17)),
+        content: YieldFrom(ProjectNeighborsInner(0, Neither(NeitherNumber(1)))),
+      ),
+      Opid(19): TraceOp(
+        opid: Opid(19),
+        parent_opid: Some(Opid(2)),
+        content: YieldInto(SerializableContext(
+          current_token: Some(Neither(NeitherNumber(1))),
+          tokens: {
+            Vid(1): Some(Neither(NeitherNumber(0))),
+            Vid(2): Some(Neither(NeitherNumber(1))),
+          },
+        )),
+      ),
+      Opid(20): TraceOp(
+        opid: Opid(20),
+        parent_opid: Some(Opid(2)),
+        content: YieldFrom(ProjectProperty(SerializableContext(
+          current_token: Some(Neither(NeitherNumber(1))),
+          tokens: {
+            Vid(1): Some(Neither(NeitherNumber(0))),
+            Vid(2): Some(Neither(NeitherNumber(1))),
+          },
+        ), Int64(1))),
+      ),
+      Opid(21): TraceOp(
+        opid: Opid(21),
+        parent_opid: Some(Opid(3)),
+        content: YieldInto(SerializableContext(
+          current_token: Some(Neither(NeitherNumber(0))),
+          tokens: {
+            Vid(1): Some(Neither(NeitherNumber(0))),
+            Vid(2): Some(Neither(NeitherNumber(1))),
+          },
+          values: [
+            Int64(1),
+          ],
+        )),
+      ),
+      Opid(22): TraceOp(
+        opid: Opid(22),
+        parent_opid: Some(Opid(3)),
+        content: YieldFrom(ProjectProperty(SerializableContext(
+          current_token: Some(Neither(NeitherNumber(0))),
+          tokens: {
+            Vid(1): Some(Neither(NeitherNumber(0))),
+            Vid(2): Some(Neither(NeitherNumber(1))),
+          },
+          values: [
+            Int64(1),
           ],
         ), Int64(0))),
       ),
-      Opid(33): TraceOp(
-        opid: Opid(33),
-<<<<<<< HEAD
-        parent_opid: Some(Opid(3)),
-        content: AdvanceInputIterator,
-      ),
-      Opid(34): TraceOp(
-        opid: Opid(34),
-        parent_opid: Some(Opid(2)),
-        content: AdvanceInputIterator,
-      ),
-      Opid(35): TraceOp(
-        opid: Opid(35),
-        parent_opid: None,
-        content: Call(ProjectNeighbors(Vid(1), "Number", Eid(1))),
-      ),
-      Opid(36): TraceOp(
-        opid: Opid(36),
-        parent_opid: Some(Opid(35)),
-        content: AdvanceInputIterator,
-      ),
-      Opid(37): TraceOp(
-        opid: Opid(37),
-        parent_opid: Some(Opid(35)),
-        content: YieldInto(SerializableContext(
-          current_token: Some(Prime(PrimeNumber(2))),
-=======
+      Opid(23): TraceOp(
+        opid: Opid(23),
         parent_opid: None,
         content: ProduceQueryResult({
           "next": Int64(1),
           "value": Int64(0),
         }),
       ),
+      Opid(24): TraceOp(
+        opid: Opid(24),
+        parent_opid: Some(Opid(3)),
+        content: AdvanceInputIterator,
+      ),
+      Opid(25): TraceOp(
+        opid: Opid(25),
+        parent_opid: Some(Opid(2)),
+        content: AdvanceInputIterator,
+      ),
+      Opid(26): TraceOp(
+        opid: Opid(26),
+        parent_opid: None,
+        content: Call(ProjectNeighbors(Vid(1), "Number", Eid(1))),
+      ),
+      Opid(27): TraceOp(
+        opid: Opid(27),
+        parent_opid: Some(Opid(26)),
+        content: AdvanceInputIterator,
+      ),
+      Opid(28): TraceOp(
+        opid: Opid(28),
+        parent_opid: Some(Opid(26)),
+        content: YieldInto(SerializableContext(
+          current_token: Some(Neither(NeitherNumber(1))),
+          tokens: {
+            Vid(1): Some(Neither(NeitherNumber(0))),
+          },
+        )),
+      ),
+      Opid(29): TraceOp(
+        opid: Opid(29),
+        parent_opid: Some(Opid(26)),
+        content: YieldFrom(ProjectNeighborsOuter(SerializableContext(
+          current_token: Some(Neither(NeitherNumber(1))),
+          tokens: {
+            Vid(1): Some(Neither(NeitherNumber(0))),
+          },
+        ))),
+      ),
+      Opid(30): TraceOp(
+        opid: Opid(30),
+        parent_opid: Some(Opid(29)),
+        content: YieldFrom(ProjectNeighborsInner(0, Prime(PrimeNumber(2)))),
+      ),
+      Opid(31): TraceOp(
+        opid: Opid(31),
+        parent_opid: Some(Opid(2)),
+        content: YieldInto(SerializableContext(
+          current_token: Some(Prime(PrimeNumber(2))),
+          tokens: {
+            Vid(1): Some(Neither(NeitherNumber(0))),
+            Vid(2): Some(Prime(PrimeNumber(2))),
+          },
+        )),
+      ),
+      Opid(32): TraceOp(
+        opid: Opid(32),
+        parent_opid: Some(Opid(2)),
+        content: YieldFrom(ProjectProperty(SerializableContext(
+          current_token: Some(Prime(PrimeNumber(2))),
+          tokens: {
+            Vid(1): Some(Neither(NeitherNumber(0))),
+            Vid(2): Some(Prime(PrimeNumber(2))),
+          },
+        ), Int64(2))),
+      ),
+      Opid(33): TraceOp(
+        opid: Opid(33),
+        parent_opid: Some(Opid(3)),
+        content: YieldInto(SerializableContext(
+          current_token: Some(Neither(NeitherNumber(0))),
+          tokens: {
+            Vid(1): Some(Neither(NeitherNumber(0))),
+            Vid(2): Some(Prime(PrimeNumber(2))),
+          },
+          values: [
+            Int64(2),
+          ],
+        )),
+      ),
       Opid(34): TraceOp(
         opid: Opid(34),
-        parent_opid: Some(Opid(6)),
-        content: AdvanceInputIterator,
+        parent_opid: Some(Opid(3)),
+        content: YieldFrom(ProjectProperty(SerializableContext(
+          current_token: Some(Neither(NeitherNumber(0))),
+          tokens: {
+            Vid(1): Some(Neither(NeitherNumber(0))),
+            Vid(2): Some(Prime(PrimeNumber(2))),
+          },
+          values: [
+            Int64(2),
+          ],
+        ), Int64(0))),
       ),
       Opid(35): TraceOp(
         opid: Opid(35),
-        parent_opid: Some(Opid(5)),
-        content: AdvanceInputIterator,
-      ),
-      Opid(36): TraceOp(
-        opid: Opid(36),
-        parent_opid: Some(Opid(5)),
-        content: YieldInto(SerializableContext(
-          current_token: Some(Prime(PrimeNumber(2))),
-          tokens: {
-            Vid(1): Some(Neither(NeitherNumber(0))),
-            Vid(2): Some(Prime(PrimeNumber(2))),
-          },
-        )),
-      ),
-      Opid(37): TraceOp(
-        opid: Opid(37),
-        parent_opid: Some(Opid(5)),
-        content: YieldFrom(ProjectProperty(SerializableContext(
-          current_token: Some(Prime(PrimeNumber(2))),
-          tokens: {
-            Vid(1): Some(Neither(NeitherNumber(0))),
-            Vid(2): Some(Prime(PrimeNumber(2))),
-          },
-        ), Int64(2))),
-      ),
-      Opid(38): TraceOp(
-        opid: Opid(38),
-        parent_opid: Some(Opid(6)),
-        content: YieldInto(SerializableContext(
-          current_token: Some(Neither(NeitherNumber(0))),
-          tokens: {
-            Vid(1): Some(Neither(NeitherNumber(0))),
-            Vid(2): Some(Prime(PrimeNumber(2))),
-          },
-          values: [
-            Int64(2),
-          ],
-        )),
-      ),
-      Opid(39): TraceOp(
-        opid: Opid(39),
-        parent_opid: Some(Opid(6)),
-        content: YieldFrom(ProjectProperty(SerializableContext(
-          current_token: Some(Neither(NeitherNumber(0))),
->>>>>>> 543e1c6f
-          tokens: {
-            Vid(1): Some(Neither(NeitherNumber(0))),
-          },
-        )),
-      ),
-<<<<<<< HEAD
-      Opid(38): TraceOp(
-        opid: Opid(38),
-        parent_opid: Some(Opid(35)),
-        content: YieldFrom(ProjectNeighborsOuter(SerializableContext(
-          current_token: Some(Prime(PrimeNumber(2))),
-          tokens: {
-            Vid(1): Some(Neither(NeitherNumber(0))),
-          },
-        ))),
-      ),
-      Opid(39): TraceOp(
-        opid: Opid(39),
-        parent_opid: Some(Opid(38)),
-        content: YieldFrom(ProjectNeighborsInner(0, Prime(PrimeNumber(3)))),
-      ),
-      Opid(40): TraceOp(
-        opid: Opid(40),
-        parent_opid: Some(Opid(2)),
-=======
-      Opid(40): TraceOp(
-        opid: Opid(40),
         parent_opid: None,
         content: ProduceQueryResult({
           "next": Int64(2),
           "value": Int64(0),
         }),
       ),
+      Opid(36): TraceOp(
+        opid: Opid(36),
+        parent_opid: Some(Opid(3)),
+        content: AdvanceInputIterator,
+      ),
+      Opid(37): TraceOp(
+        opid: Opid(37),
+        parent_opid: Some(Opid(2)),
+        content: AdvanceInputIterator,
+      ),
+      Opid(38): TraceOp(
+        opid: Opid(38),
+        parent_opid: None,
+        content: Call(ProjectNeighbors(Vid(1), "Number", Eid(1))),
+      ),
+      Opid(39): TraceOp(
+        opid: Opid(39),
+        parent_opid: Some(Opid(38)),
+        content: AdvanceInputIterator,
+      ),
+      Opid(40): TraceOp(
+        opid: Opid(40),
+        parent_opid: Some(Opid(38)),
+        content: YieldInto(SerializableContext(
+          current_token: Some(Prime(PrimeNumber(2))),
+          tokens: {
+            Vid(1): Some(Neither(NeitherNumber(0))),
+          },
+        )),
+      ),
       Opid(41): TraceOp(
         opid: Opid(41),
-        parent_opid: Some(Opid(6)),
-        content: AdvanceInputIterator,
+        parent_opid: Some(Opid(38)),
+        content: YieldFrom(ProjectNeighborsOuter(SerializableContext(
+          current_token: Some(Prime(PrimeNumber(2))),
+          tokens: {
+            Vid(1): Some(Neither(NeitherNumber(0))),
+          },
+        ))),
       ),
       Opid(42): TraceOp(
         opid: Opid(42),
-        parent_opid: Some(Opid(5)),
-        content: AdvanceInputIterator,
+        parent_opid: Some(Opid(41)),
+        content: YieldFrom(ProjectNeighborsInner(0, Prime(PrimeNumber(3)))),
       ),
       Opid(43): TraceOp(
         opid: Opid(43),
-        parent_opid: Some(Opid(5)),
->>>>>>> 543e1c6f
+        parent_opid: Some(Opid(2)),
         content: YieldInto(SerializableContext(
           current_token: Some(Prime(PrimeNumber(3))),
           tokens: {
@@ -446,15 +352,9 @@
           },
         )),
       ),
-<<<<<<< HEAD
-      Opid(41): TraceOp(
-        opid: Opid(41),
-        parent_opid: Some(Opid(2)),
-=======
       Opid(44): TraceOp(
         opid: Opid(44),
-        parent_opid: Some(Opid(5)),
->>>>>>> 543e1c6f
+        parent_opid: Some(Opid(2)),
         content: YieldFrom(ProjectProperty(SerializableContext(
           current_token: Some(Prime(PrimeNumber(3))),
           tokens: {
@@ -463,15 +363,9 @@
           },
         ), Int64(3))),
       ),
-<<<<<<< HEAD
-      Opid(42): TraceOp(
-        opid: Opid(42),
-        parent_opid: Some(Opid(3)),
-=======
       Opid(45): TraceOp(
         opid: Opid(45),
-        parent_opid: Some(Opid(6)),
->>>>>>> 543e1c6f
+        parent_opid: Some(Opid(3)),
         content: YieldInto(SerializableContext(
           current_token: Some(Neither(NeitherNumber(0))),
           tokens: {
@@ -483,15 +377,9 @@
           ],
         )),
       ),
-<<<<<<< HEAD
-      Opid(43): TraceOp(
-        opid: Opid(43),
-        parent_opid: Some(Opid(3)),
-=======
       Opid(46): TraceOp(
         opid: Opid(46),
-        parent_opid: Some(Opid(6)),
->>>>>>> 543e1c6f
+        parent_opid: Some(Opid(3)),
         content: YieldFrom(ProjectProperty(SerializableContext(
           current_token: Some(Neither(NeitherNumber(0))),
           tokens: {
@@ -503,40 +391,6 @@
           ],
         ), Int64(0))),
       ),
-<<<<<<< HEAD
-      Opid(44): TraceOp(
-        opid: Opid(44),
-        parent_opid: Some(Opid(3)),
-        content: AdvanceInputIterator,
-      ),
-      Opid(45): TraceOp(
-        opid: Opid(45),
-        parent_opid: Some(Opid(2)),
-        content: AdvanceInputIterator,
-      ),
-      Opid(46): TraceOp(
-        opid: Opid(46),
-        parent_opid: Some(Opid(38)),
-        content: OutputIteratorExhausted,
-      ),
-      Opid(47): TraceOp(
-        opid: Opid(47),
-        parent_opid: Some(Opid(27)),
-        content: OutputIteratorExhausted,
-      ),
-      Opid(48): TraceOp(
-        opid: Opid(48),
-        parent_opid: Some(Opid(16)),
-        content: OutputIteratorExhausted,
-      ),
-      Opid(49): TraceOp(
-        opid: Opid(49),
-        parent_opid: Some(Opid(1)),
-        content: YieldFrom(GetStartingTokens(Neither(NeitherNumber(1)))),
-      ),
-      Opid(50): TraceOp(
-        opid: Opid(50),
-=======
       Opid(47): TraceOp(
         opid: Opid(47),
         parent_opid: None,
@@ -547,23 +401,23 @@
       ),
       Opid(48): TraceOp(
         opid: Opid(48),
-        parent_opid: Some(Opid(6)),
+        parent_opid: Some(Opid(3)),
         content: AdvanceInputIterator,
       ),
       Opid(49): TraceOp(
         opid: Opid(49),
-        parent_opid: Some(Opid(5)),
+        parent_opid: Some(Opid(2)),
         content: AdvanceInputIterator,
       ),
       Opid(50): TraceOp(
         opid: Opid(50),
-        parent_opid: Some(Opid(20)),
+        parent_opid: Some(Opid(41)),
         content: OutputIteratorExhausted,
       ),
       Opid(51): TraceOp(
         opid: Opid(51),
-        parent_opid: Some(Opid(4)),
-        content: AdvanceInputIterator,
+        parent_opid: Some(Opid(29)),
+        content: OutputIteratorExhausted,
       ),
       Opid(52): TraceOp(
         opid: Opid(52),
@@ -572,572 +426,308 @@
       ),
       Opid(53): TraceOp(
         opid: Opid(53),
-        parent_opid: Some(Opid(3)),
-        content: AdvanceInputIterator,
+        parent_opid: Some(Opid(1)),
+        content: YieldFrom(GetStartingTokens(Neither(NeitherNumber(1)))),
       ),
       Opid(54): TraceOp(
         opid: Opid(54),
-        parent_opid: Some(Opid(14)),
-        content: OutputIteratorExhausted,
+        parent_opid: Some(Opid(2)),
+        content: YieldInto(SerializableContext(
+          current_token: Some(Neither(NeitherNumber(1))),
+          tokens: {
+            Vid(1): Some(Neither(NeitherNumber(1))),
+            Vid(2): Some(Neither(NeitherNumber(1))),
+          },
+        )),
       ),
       Opid(55): TraceOp(
         opid: Opid(55),
         parent_opid: Some(Opid(2)),
-        content: AdvanceInputIterator,
+        content: YieldFrom(ProjectProperty(SerializableContext(
+          current_token: Some(Neither(NeitherNumber(1))),
+          tokens: {
+            Vid(1): Some(Neither(NeitherNumber(1))),
+            Vid(2): Some(Neither(NeitherNumber(1))),
+          },
+        ), Int64(1))),
       ),
       Opid(56): TraceOp(
         opid: Opid(56),
-        parent_opid: Some(Opid(1)),
-        content: YieldFrom(GetStartingTokens(Neither(NeitherNumber(1)))),
+        parent_opid: Some(Opid(3)),
+        content: YieldInto(SerializableContext(
+          current_token: Some(Neither(NeitherNumber(1))),
+          tokens: {
+            Vid(1): Some(Neither(NeitherNumber(1))),
+            Vid(2): Some(Neither(NeitherNumber(1))),
+          },
+          values: [
+            Int64(1),
+          ],
+        )),
       ),
       Opid(57): TraceOp(
         opid: Opid(57),
->>>>>>> 543e1c6f
-        parent_opid: Some(Opid(2)),
-        content: YieldInto(SerializableContext(
+        parent_opid: Some(Opid(3)),
+        content: YieldFrom(ProjectProperty(SerializableContext(
           current_token: Some(Neither(NeitherNumber(1))),
           tokens: {
             Vid(1): Some(Neither(NeitherNumber(1))),
-<<<<<<< HEAD
-=======
-          },
-        )),
+            Vid(2): Some(Neither(NeitherNumber(1))),
+          },
+          values: [
+            Int64(1),
+          ],
+        ), Int64(1))),
       ),
       Opid(58): TraceOp(
         opid: Opid(58),
-        parent_opid: Some(Opid(2)),
-        content: YieldFrom(ProjectNeighborsOuter(SerializableContext(
-          current_token: Some(Neither(NeitherNumber(1))),
-          tokens: {
-            Vid(1): Some(Neither(NeitherNumber(1))),
-          },
-        ))),
-      ),
-      Opid(59): TraceOp(
-        opid: Opid(59),
-        parent_opid: Some(Opid(58)),
-        content: YieldFrom(ProjectNeighborsInner(0, Prime(PrimeNumber(2)))),
-      ),
-      Opid(60): TraceOp(
-        opid: Opid(60),
-        parent_opid: Some(Opid(3)),
-        content: YieldInto(SerializableContext(
-          current_token: Some(Prime(PrimeNumber(2))),
-          tokens: {
-            Vid(1): Some(Neither(NeitherNumber(1))),
-          },
-          piggyback: Some([
-            SerializableContext(
-              current_token: None,
-              tokens: {
-                Vid(1): Some(Neither(NeitherNumber(1))),
-              },
-              suspended_tokens: [
-                Some(Neither(NeitherNumber(1))),
-              ],
-            ),
-          ]),
-        )),
-      ),
-      Opid(61): TraceOp(
-        opid: Opid(61),
-        parent_opid: Some(Opid(3)),
-        content: YieldFrom(ProjectNeighborsOuter(SerializableContext(
-          current_token: Some(Prime(PrimeNumber(2))),
-          tokens: {
-            Vid(1): Some(Neither(NeitherNumber(1))),
-          },
-          piggyback: Some([
-            SerializableContext(
-              current_token: None,
-              tokens: {
-                Vid(1): Some(Neither(NeitherNumber(1))),
-              },
-              suspended_tokens: [
-                Some(Neither(NeitherNumber(1))),
-              ],
-            ),
-          ]),
-        ))),
-      ),
-      Opid(62): TraceOp(
-        opid: Opid(62),
-        parent_opid: Some(Opid(61)),
-        content: YieldFrom(ProjectNeighborsInner(0, Prime(PrimeNumber(3)))),
-      ),
-      Opid(63): TraceOp(
-        opid: Opid(63),
-        parent_opid: Some(Opid(4)),
-        content: YieldInto(SerializableContext(
-          current_token: Some(Prime(PrimeNumber(3))),
-          tokens: {
-            Vid(1): Some(Neither(NeitherNumber(1))),
-          },
-          piggyback: Some([
-            SerializableContext(
-              current_token: None,
-              tokens: {
-                Vid(1): Some(Neither(NeitherNumber(1))),
-              },
-              suspended_tokens: [
-                Some(Prime(PrimeNumber(2))),
-              ],
-              piggyback: Some([
-                SerializableContext(
-                  current_token: None,
-                  tokens: {
-                    Vid(1): Some(Neither(NeitherNumber(1))),
-                  },
-                  suspended_tokens: [
-                    Some(Neither(NeitherNumber(1))),
-                  ],
-                ),
-              ]),
-            ),
-          ]),
-        )),
-      ),
-      Opid(64): TraceOp(
-        opid: Opid(64),
-        parent_opid: Some(Opid(4)),
-        content: YieldFrom(ProjectNeighborsOuter(SerializableContext(
-          current_token: Some(Prime(PrimeNumber(3))),
-          tokens: {
-            Vid(1): Some(Neither(NeitherNumber(1))),
-          },
-          piggyback: Some([
-            SerializableContext(
-              current_token: None,
-              tokens: {
-                Vid(1): Some(Neither(NeitherNumber(1))),
-              },
-              suspended_tokens: [
-                Some(Prime(PrimeNumber(2))),
-              ],
-              piggyback: Some([
-                SerializableContext(
-                  current_token: None,
-                  tokens: {
-                    Vid(1): Some(Neither(NeitherNumber(1))),
-                  },
-                  suspended_tokens: [
-                    Some(Neither(NeitherNumber(1))),
-                  ],
-                ),
-              ]),
-            ),
-          ]),
-        ))),
-      ),
-      Opid(65): TraceOp(
-        opid: Opid(65),
-        parent_opid: Some(Opid(64)),
-        content: YieldFrom(ProjectNeighborsInner(0, Composite(CompositeNumber(4, [
-          2,
-        ])))),
-      ),
-      Opid(66): TraceOp(
-        opid: Opid(66),
-        parent_opid: Some(Opid(5)),
-        content: YieldInto(SerializableContext(
-          current_token: Some(Neither(NeitherNumber(1))),
-          tokens: {
-            Vid(1): Some(Neither(NeitherNumber(1))),
->>>>>>> 543e1c6f
-            Vid(2): Some(Neither(NeitherNumber(1))),
-          },
-        )),
-      ),
-<<<<<<< HEAD
-      Opid(51): TraceOp(
-        opid: Opid(51),
-        parent_opid: Some(Opid(2)),
-=======
-      Opid(67): TraceOp(
-        opid: Opid(67),
-        parent_opid: Some(Opid(5)),
->>>>>>> 543e1c6f
-        content: YieldFrom(ProjectProperty(SerializableContext(
-          current_token: Some(Neither(NeitherNumber(1))),
-          tokens: {
-            Vid(1): Some(Neither(NeitherNumber(1))),
-            Vid(2): Some(Neither(NeitherNumber(1))),
-          },
-        ), Int64(1))),
-      ),
-<<<<<<< HEAD
-      Opid(52): TraceOp(
-        opid: Opid(52),
-        parent_opid: Some(Opid(3)),
-=======
-      Opid(68): TraceOp(
-        opid: Opid(68),
-        parent_opid: Some(Opid(6)),
->>>>>>> 543e1c6f
-        content: YieldInto(SerializableContext(
-          current_token: Some(Neither(NeitherNumber(1))),
-          tokens: {
-            Vid(1): Some(Neither(NeitherNumber(1))),
-            Vid(2): Some(Neither(NeitherNumber(1))),
-          },
-          values: [
-            Int64(1),
-          ],
-        )),
-      ),
-<<<<<<< HEAD
-      Opid(53): TraceOp(
-        opid: Opid(53),
-        parent_opid: Some(Opid(3)),
-=======
-      Opid(69): TraceOp(
-        opid: Opid(69),
-        parent_opid: Some(Opid(6)),
->>>>>>> 543e1c6f
-        content: YieldFrom(ProjectProperty(SerializableContext(
-          current_token: Some(Neither(NeitherNumber(1))),
-          tokens: {
-            Vid(1): Some(Neither(NeitherNumber(1))),
-            Vid(2): Some(Neither(NeitherNumber(1))),
-          },
-          values: [
-            Int64(1),
-          ],
-        ), Int64(1))),
-      ),
-<<<<<<< HEAD
-      Opid(54): TraceOp(
-        opid: Opid(54),
-        parent_opid: Some(Opid(3)),
-        content: AdvanceInputIterator,
-      ),
-      Opid(55): TraceOp(
-        opid: Opid(55),
-        parent_opid: Some(Opid(2)),
-        content: AdvanceInputIterator,
-      ),
-      Opid(56): TraceOp(
-        opid: Opid(56),
-        parent_opid: Some(Opid(13)),
-        content: AdvanceInputIterator,
-      ),
-      Opid(57): TraceOp(
-        opid: Opid(57),
-        parent_opid: Some(Opid(13)),
-        content: YieldInto(SerializableContext(
-          current_token: Some(Neither(NeitherNumber(1))),
-          tokens: {
-            Vid(1): Some(Neither(NeitherNumber(1))),
-          },
-        )),
-      ),
-      Opid(58): TraceOp(
-        opid: Opid(58),
-        parent_opid: Some(Opid(13)),
-        content: YieldFrom(ProjectNeighborsOuter(SerializableContext(
-          current_token: Some(Neither(NeitherNumber(1))),
-          tokens: {
-            Vid(1): Some(Neither(NeitherNumber(1))),
-          },
-        ))),
-      ),
-      Opid(59): TraceOp(
-        opid: Opid(59),
-        parent_opid: Some(Opid(58)),
-        content: YieldFrom(ProjectNeighborsInner(0, Prime(PrimeNumber(2)))),
-      ),
-      Opid(60): TraceOp(
-        opid: Opid(60),
-        parent_opid: Some(Opid(2)),
-=======
-      Opid(70): TraceOp(
-        opid: Opid(70),
         parent_opid: None,
         content: ProduceQueryResult({
           "next": Int64(1),
           "value": Int64(1),
         }),
       ),
-      Opid(71): TraceOp(
-        opid: Opid(71),
-        parent_opid: Some(Opid(6)),
-        content: AdvanceInputIterator,
-      ),
-      Opid(72): TraceOp(
-        opid: Opid(72),
-        parent_opid: Some(Opid(5)),
-        content: AdvanceInputIterator,
-      ),
-      Opid(73): TraceOp(
-        opid: Opid(73),
-        parent_opid: Some(Opid(5)),
->>>>>>> 543e1c6f
-        content: YieldInto(SerializableContext(
-          current_token: Some(Prime(PrimeNumber(2))),
-          tokens: {
-            Vid(1): Some(Neither(NeitherNumber(1))),
-            Vid(2): Some(Prime(PrimeNumber(2))),
-          },
-        )),
-      ),
-<<<<<<< HEAD
+      Opid(59): TraceOp(
+        opid: Opid(59),
+        parent_opid: Some(Opid(3)),
+        content: AdvanceInputIterator,
+      ),
+      Opid(60): TraceOp(
+        opid: Opid(60),
+        parent_opid: Some(Opid(2)),
+        content: AdvanceInputIterator,
+      ),
       Opid(61): TraceOp(
         opid: Opid(61),
-        parent_opid: Some(Opid(2)),
-=======
-      Opid(74): TraceOp(
-        opid: Opid(74),
-        parent_opid: Some(Opid(5)),
->>>>>>> 543e1c6f
-        content: YieldFrom(ProjectProperty(SerializableContext(
-          current_token: Some(Prime(PrimeNumber(2))),
-          tokens: {
-            Vid(1): Some(Neither(NeitherNumber(1))),
-            Vid(2): Some(Prime(PrimeNumber(2))),
-          },
-        ), Int64(2))),
-      ),
-<<<<<<< HEAD
+        parent_opid: Some(Opid(14)),
+        content: AdvanceInputIterator,
+      ),
       Opid(62): TraceOp(
         opid: Opid(62),
-        parent_opid: Some(Opid(3)),
-=======
-      Opid(75): TraceOp(
-        opid: Opid(75),
-        parent_opid: Some(Opid(6)),
->>>>>>> 543e1c6f
+        parent_opid: Some(Opid(14)),
         content: YieldInto(SerializableContext(
           current_token: Some(Neither(NeitherNumber(1))),
           tokens: {
             Vid(1): Some(Neither(NeitherNumber(1))),
-            Vid(2): Some(Prime(PrimeNumber(2))),
-          },
-          values: [
-            Int64(2),
-          ],
-        )),
-      ),
-<<<<<<< HEAD
+          },
+        )),
+      ),
       Opid(63): TraceOp(
         opid: Opid(63),
-        parent_opid: Some(Opid(3)),
-=======
-      Opid(76): TraceOp(
-        opid: Opid(76),
-        parent_opid: Some(Opid(6)),
->>>>>>> 543e1c6f
-        content: YieldFrom(ProjectProperty(SerializableContext(
+        parent_opid: Some(Opid(14)),
+        content: YieldFrom(ProjectNeighborsOuter(SerializableContext(
           current_token: Some(Neither(NeitherNumber(1))),
           tokens: {
             Vid(1): Some(Neither(NeitherNumber(1))),
-            Vid(2): Some(Prime(PrimeNumber(2))),
-          },
-          values: [
-            Int64(2),
-          ],
-        ), Int64(1))),
-      ),
-<<<<<<< HEAD
+          },
+        ))),
+      ),
       Opid(64): TraceOp(
         opid: Opid(64),
-        parent_opid: Some(Opid(3)),
-        content: AdvanceInputIterator,
+        parent_opid: Some(Opid(63)),
+        content: YieldFrom(ProjectNeighborsInner(0, Prime(PrimeNumber(2)))),
       ),
       Opid(65): TraceOp(
         opid: Opid(65),
         parent_opid: Some(Opid(2)),
-        content: AdvanceInputIterator,
+        content: YieldInto(SerializableContext(
+          current_token: Some(Prime(PrimeNumber(2))),
+          tokens: {
+            Vid(1): Some(Neither(NeitherNumber(1))),
+            Vid(2): Some(Prime(PrimeNumber(2))),
+          },
+        )),
       ),
       Opid(66): TraceOp(
         opid: Opid(66),
-        parent_opid: Some(Opid(24)),
-        content: AdvanceInputIterator,
+        parent_opid: Some(Opid(2)),
+        content: YieldFrom(ProjectProperty(SerializableContext(
+          current_token: Some(Prime(PrimeNumber(2))),
+          tokens: {
+            Vid(1): Some(Neither(NeitherNumber(1))),
+            Vid(2): Some(Prime(PrimeNumber(2))),
+          },
+        ), Int64(2))),
       ),
       Opid(67): TraceOp(
         opid: Opid(67),
-        parent_opid: Some(Opid(24)),
-        content: YieldInto(SerializableContext(
-          current_token: Some(Prime(PrimeNumber(2))),
-          tokens: {
-            Vid(1): Some(Neither(NeitherNumber(1))),
-          },
+        parent_opid: Some(Opid(3)),
+        content: YieldInto(SerializableContext(
+          current_token: Some(Neither(NeitherNumber(1))),
+          tokens: {
+            Vid(1): Some(Neither(NeitherNumber(1))),
+            Vid(2): Some(Prime(PrimeNumber(2))),
+          },
+          values: [
+            Int64(2),
+          ],
         )),
       ),
       Opid(68): TraceOp(
         opid: Opid(68),
-        parent_opid: Some(Opid(24)),
-        content: YieldFrom(ProjectNeighborsOuter(SerializableContext(
-          current_token: Some(Prime(PrimeNumber(2))),
-          tokens: {
-            Vid(1): Some(Neither(NeitherNumber(1))),
-          },
-        ))),
+        parent_opid: Some(Opid(3)),
+        content: YieldFrom(ProjectProperty(SerializableContext(
+          current_token: Some(Neither(NeitherNumber(1))),
+          tokens: {
+            Vid(1): Some(Neither(NeitherNumber(1))),
+            Vid(2): Some(Prime(PrimeNumber(2))),
+          },
+          values: [
+            Int64(2),
+          ],
+        ), Int64(1))),
       ),
       Opid(69): TraceOp(
         opid: Opid(69),
-        parent_opid: Some(Opid(68)),
-        content: YieldFrom(ProjectNeighborsInner(0, Prime(PrimeNumber(3)))),
-      ),
-      Opid(70): TraceOp(
-        opid: Opid(70),
-        parent_opid: Some(Opid(2)),
-=======
-      Opid(77): TraceOp(
-        opid: Opid(77),
         parent_opid: None,
         content: ProduceQueryResult({
           "next": Int64(2),
           "value": Int64(1),
         }),
       ),
+      Opid(70): TraceOp(
+        opid: Opid(70),
+        parent_opid: Some(Opid(3)),
+        content: AdvanceInputIterator,
+      ),
+      Opid(71): TraceOp(
+        opid: Opid(71),
+        parent_opid: Some(Opid(2)),
+        content: AdvanceInputIterator,
+      ),
+      Opid(72): TraceOp(
+        opid: Opid(72),
+        parent_opid: Some(Opid(26)),
+        content: AdvanceInputIterator,
+      ),
+      Opid(73): TraceOp(
+        opid: Opid(73),
+        parent_opid: Some(Opid(26)),
+        content: YieldInto(SerializableContext(
+          current_token: Some(Prime(PrimeNumber(2))),
+          tokens: {
+            Vid(1): Some(Neither(NeitherNumber(1))),
+          },
+        )),
+      ),
+      Opid(74): TraceOp(
+        opid: Opid(74),
+        parent_opid: Some(Opid(26)),
+        content: YieldFrom(ProjectNeighborsOuter(SerializableContext(
+          current_token: Some(Prime(PrimeNumber(2))),
+          tokens: {
+            Vid(1): Some(Neither(NeitherNumber(1))),
+          },
+        ))),
+      ),
+      Opid(75): TraceOp(
+        opid: Opid(75),
+        parent_opid: Some(Opid(74)),
+        content: YieldFrom(ProjectNeighborsInner(0, Prime(PrimeNumber(3)))),
+      ),
+      Opid(76): TraceOp(
+        opid: Opid(76),
+        parent_opid: Some(Opid(2)),
+        content: YieldInto(SerializableContext(
+          current_token: Some(Prime(PrimeNumber(3))),
+          tokens: {
+            Vid(1): Some(Neither(NeitherNumber(1))),
+            Vid(2): Some(Prime(PrimeNumber(3))),
+          },
+        )),
+      ),
+      Opid(77): TraceOp(
+        opid: Opid(77),
+        parent_opid: Some(Opid(2)),
+        content: YieldFrom(ProjectProperty(SerializableContext(
+          current_token: Some(Prime(PrimeNumber(3))),
+          tokens: {
+            Vid(1): Some(Neither(NeitherNumber(1))),
+            Vid(2): Some(Prime(PrimeNumber(3))),
+          },
+        ), Int64(3))),
+      ),
       Opid(78): TraceOp(
         opid: Opid(78),
-        parent_opid: Some(Opid(6)),
-        content: AdvanceInputIterator,
+        parent_opid: Some(Opid(3)),
+        content: YieldInto(SerializableContext(
+          current_token: Some(Neither(NeitherNumber(1))),
+          tokens: {
+            Vid(1): Some(Neither(NeitherNumber(1))),
+            Vid(2): Some(Prime(PrimeNumber(3))),
+          },
+          values: [
+            Int64(3),
+          ],
+        )),
       ),
       Opid(79): TraceOp(
         opid: Opid(79),
-        parent_opid: Some(Opid(5)),
-        content: AdvanceInputIterator,
+        parent_opid: Some(Opid(3)),
+        content: YieldFrom(ProjectProperty(SerializableContext(
+          current_token: Some(Neither(NeitherNumber(1))),
+          tokens: {
+            Vid(1): Some(Neither(NeitherNumber(1))),
+            Vid(2): Some(Prime(PrimeNumber(3))),
+          },
+          values: [
+            Int64(3),
+          ],
+        ), Int64(1))),
       ),
       Opid(80): TraceOp(
         opid: Opid(80),
-        parent_opid: Some(Opid(5)),
->>>>>>> 543e1c6f
-        content: YieldInto(SerializableContext(
-          current_token: Some(Prime(PrimeNumber(3))),
-          tokens: {
-            Vid(1): Some(Neither(NeitherNumber(1))),
-            Vid(2): Some(Prime(PrimeNumber(3))),
-          },
-        )),
-      ),
-<<<<<<< HEAD
-      Opid(71): TraceOp(
-        opid: Opid(71),
-        parent_opid: Some(Opid(2)),
-=======
-      Opid(81): TraceOp(
-        opid: Opid(81),
-        parent_opid: Some(Opid(5)),
->>>>>>> 543e1c6f
-        content: YieldFrom(ProjectProperty(SerializableContext(
-          current_token: Some(Prime(PrimeNumber(3))),
-          tokens: {
-            Vid(1): Some(Neither(NeitherNumber(1))),
-            Vid(2): Some(Prime(PrimeNumber(3))),
-          },
-        ), Int64(3))),
-      ),
-<<<<<<< HEAD
-      Opid(72): TraceOp(
-        opid: Opid(72),
-        parent_opid: Some(Opid(3)),
-=======
-      Opid(82): TraceOp(
-        opid: Opid(82),
-        parent_opid: Some(Opid(6)),
->>>>>>> 543e1c6f
-        content: YieldInto(SerializableContext(
-          current_token: Some(Neither(NeitherNumber(1))),
-          tokens: {
-            Vid(1): Some(Neither(NeitherNumber(1))),
-            Vid(2): Some(Prime(PrimeNumber(3))),
-          },
-          values: [
-            Int64(3),
-          ],
-        )),
-      ),
-<<<<<<< HEAD
-      Opid(73): TraceOp(
-        opid: Opid(73),
-        parent_opid: Some(Opid(3)),
-=======
-      Opid(83): TraceOp(
-        opid: Opid(83),
-        parent_opid: Some(Opid(6)),
->>>>>>> 543e1c6f
-        content: YieldFrom(ProjectProperty(SerializableContext(
-          current_token: Some(Neither(NeitherNumber(1))),
-          tokens: {
-            Vid(1): Some(Neither(NeitherNumber(1))),
-            Vid(2): Some(Prime(PrimeNumber(3))),
-          },
-          values: [
-            Int64(3),
-          ],
-        ), Int64(1))),
-      ),
-<<<<<<< HEAD
-      Opid(74): TraceOp(
-        opid: Opid(74),
-        parent_opid: Some(Opid(3)),
-        content: AdvanceInputIterator,
-      ),
-      Opid(75): TraceOp(
-        opid: Opid(75),
-        parent_opid: Some(Opid(2)),
-        content: AdvanceInputIterator,
-      ),
-      Opid(76): TraceOp(
-        opid: Opid(76),
-        parent_opid: Some(Opid(35)),
-        content: AdvanceInputIterator,
-      ),
-      Opid(77): TraceOp(
-        opid: Opid(77),
-        parent_opid: Some(Opid(35)),
-        content: YieldInto(SerializableContext(
-          current_token: Some(Prime(PrimeNumber(3))),
-          tokens: {
-            Vid(1): Some(Neither(NeitherNumber(1))),
-          },
-        )),
-      ),
-      Opid(78): TraceOp(
-        opid: Opid(78),
-        parent_opid: Some(Opid(35)),
-        content: YieldFrom(ProjectNeighborsOuter(SerializableContext(
-          current_token: Some(Prime(PrimeNumber(3))),
-          tokens: {
-            Vid(1): Some(Neither(NeitherNumber(1))),
-          },
-        ))),
-      ),
-      Opid(79): TraceOp(
-        opid: Opid(79),
-        parent_opid: Some(Opid(78)),
-        content: YieldFrom(ProjectNeighborsInner(0, Composite(CompositeNumber(4, [
-          2,
-        ])))),
-      ),
-      Opid(80): TraceOp(
-        opid: Opid(80),
-        parent_opid: Some(Opid(2)),
-=======
-      Opid(84): TraceOp(
-        opid: Opid(84),
         parent_opid: None,
         content: ProduceQueryResult({
           "next": Int64(3),
           "value": Int64(1),
         }),
       ),
+      Opid(81): TraceOp(
+        opid: Opid(81),
+        parent_opid: Some(Opid(3)),
+        content: AdvanceInputIterator,
+      ),
+      Opid(82): TraceOp(
+        opid: Opid(82),
+        parent_opid: Some(Opid(2)),
+        content: AdvanceInputIterator,
+      ),
+      Opid(83): TraceOp(
+        opid: Opid(83),
+        parent_opid: Some(Opid(38)),
+        content: AdvanceInputIterator,
+      ),
+      Opid(84): TraceOp(
+        opid: Opid(84),
+        parent_opid: Some(Opid(38)),
+        content: YieldInto(SerializableContext(
+          current_token: Some(Prime(PrimeNumber(3))),
+          tokens: {
+            Vid(1): Some(Neither(NeitherNumber(1))),
+          },
+        )),
+      ),
       Opid(85): TraceOp(
         opid: Opid(85),
-        parent_opid: Some(Opid(6)),
-        content: AdvanceInputIterator,
+        parent_opid: Some(Opid(38)),
+        content: YieldFrom(ProjectNeighborsOuter(SerializableContext(
+          current_token: Some(Prime(PrimeNumber(3))),
+          tokens: {
+            Vid(1): Some(Neither(NeitherNumber(1))),
+          },
+        ))),
       ),
       Opid(86): TraceOp(
         opid: Opid(86),
-        parent_opid: Some(Opid(5)),
-        content: AdvanceInputIterator,
+        parent_opid: Some(Opid(85)),
+        content: YieldFrom(ProjectNeighborsInner(0, Composite(CompositeNumber(4, [
+          2,
+        ])))),
       ),
       Opid(87): TraceOp(
         opid: Opid(87),
-        parent_opid: Some(Opid(5)),
->>>>>>> 543e1c6f
+        parent_opid: Some(Opid(2)),
         content: YieldInto(SerializableContext(
           current_token: Some(Composite(CompositeNumber(4, [
             2,
@@ -1150,15 +740,9 @@
           },
         )),
       ),
-<<<<<<< HEAD
-      Opid(81): TraceOp(
-        opid: Opid(81),
-        parent_opid: Some(Opid(2)),
-=======
       Opid(88): TraceOp(
         opid: Opid(88),
-        parent_opid: Some(Opid(5)),
->>>>>>> 543e1c6f
+        parent_opid: Some(Opid(2)),
         content: YieldFrom(ProjectProperty(SerializableContext(
           current_token: Some(Composite(CompositeNumber(4, [
             2,
@@ -1171,15 +755,9 @@
           },
         ), Int64(4))),
       ),
-<<<<<<< HEAD
-      Opid(82): TraceOp(
-        opid: Opid(82),
-        parent_opid: Some(Opid(3)),
-=======
       Opid(89): TraceOp(
         opid: Opid(89),
-        parent_opid: Some(Opid(6)),
->>>>>>> 543e1c6f
+        parent_opid: Some(Opid(3)),
         content: YieldInto(SerializableContext(
           current_token: Some(Neither(NeitherNumber(1))),
           tokens: {
@@ -1193,15 +771,9 @@
           ],
         )),
       ),
-<<<<<<< HEAD
-      Opid(83): TraceOp(
-        opid: Opid(83),
-        parent_opid: Some(Opid(3)),
-=======
       Opid(90): TraceOp(
         opid: Opid(90),
-        parent_opid: Some(Opid(6)),
->>>>>>> 543e1c6f
+        parent_opid: Some(Opid(3)),
         content: YieldFrom(ProjectProperty(SerializableContext(
           current_token: Some(Neither(NeitherNumber(1))),
           tokens: {
@@ -1215,41 +787,6 @@
           ],
         ), Int64(1))),
       ),
-<<<<<<< HEAD
-      Opid(84): TraceOp(
-        opid: Opid(84),
-        parent_opid: Some(Opid(3)),
-        content: AdvanceInputIterator,
-      ),
-      Opid(85): TraceOp(
-        opid: Opid(85),
-        parent_opid: Some(Opid(2)),
-        content: AdvanceInputIterator,
-      ),
-      Opid(86): TraceOp(
-        opid: Opid(86),
-        parent_opid: Some(Opid(78)),
-        content: OutputIteratorExhausted,
-      ),
-      Opid(87): TraceOp(
-        opid: Opid(87),
-        parent_opid: Some(Opid(68)),
-        content: OutputIteratorExhausted,
-      ),
-      Opid(88): TraceOp(
-        opid: Opid(88),
-        parent_opid: Some(Opid(58)),
-        content: OutputIteratorExhausted,
-      ),
-      Opid(89): TraceOp(
-        opid: Opid(89),
-        parent_opid: Some(Opid(1)),
-        content: YieldFrom(GetStartingTokens(Prime(PrimeNumber(2)))),
-      ),
-      Opid(90): TraceOp(
-        opid: Opid(90),
-        parent_opid: Some(Opid(2)),
-=======
       Opid(91): TraceOp(
         opid: Opid(91),
         parent_opid: None,
@@ -1260,160 +797,332 @@
       ),
       Opid(92): TraceOp(
         opid: Opid(92),
-        parent_opid: Some(Opid(6)),
+        parent_opid: Some(Opid(3)),
         content: AdvanceInputIterator,
       ),
       Opid(93): TraceOp(
         opid: Opid(93),
-        parent_opid: Some(Opid(5)),
+        parent_opid: Some(Opid(2)),
         content: AdvanceInputIterator,
       ),
       Opid(94): TraceOp(
         opid: Opid(94),
-        parent_opid: Some(Opid(64)),
+        parent_opid: Some(Opid(85)),
         content: OutputIteratorExhausted,
       ),
       Opid(95): TraceOp(
         opid: Opid(95),
-        parent_opid: Some(Opid(4)),
-        content: AdvanceInputIterator,
+        parent_opid: Some(Opid(74)),
+        content: OutputIteratorExhausted,
       ),
       Opid(96): TraceOp(
         opid: Opid(96),
-        parent_opid: Some(Opid(61)),
+        parent_opid: Some(Opid(63)),
         content: OutputIteratorExhausted,
       ),
       Opid(97): TraceOp(
         opid: Opid(97),
-        parent_opid: Some(Opid(3)),
-        content: AdvanceInputIterator,
+        parent_opid: Some(Opid(1)),
+        content: YieldFrom(GetStartingTokens(Prime(PrimeNumber(2)))),
       ),
       Opid(98): TraceOp(
         opid: Opid(98),
-        parent_opid: Some(Opid(58)),
-        content: OutputIteratorExhausted,
+        parent_opid: Some(Opid(2)),
+        content: YieldInto(SerializableContext(
+          current_token: Some(Prime(PrimeNumber(2))),
+          tokens: {
+            Vid(1): Some(Prime(PrimeNumber(2))),
+            Vid(2): Some(Prime(PrimeNumber(2))),
+          },
+        )),
       ),
       Opid(99): TraceOp(
         opid: Opid(99),
         parent_opid: Some(Opid(2)),
-        content: AdvanceInputIterator,
+        content: YieldFrom(ProjectProperty(SerializableContext(
+          current_token: Some(Prime(PrimeNumber(2))),
+          tokens: {
+            Vid(1): Some(Prime(PrimeNumber(2))),
+            Vid(2): Some(Prime(PrimeNumber(2))),
+          },
+        ), Int64(2))),
       ),
       Opid(100): TraceOp(
         opid: Opid(100),
-        parent_opid: Some(Opid(1)),
-        content: YieldFrom(GetStartingTokens(Prime(PrimeNumber(2)))),
+        parent_opid: Some(Opid(3)),
+        content: YieldInto(SerializableContext(
+          current_token: Some(Prime(PrimeNumber(2))),
+          tokens: {
+            Vid(1): Some(Prime(PrimeNumber(2))),
+            Vid(2): Some(Prime(PrimeNumber(2))),
+          },
+          values: [
+            Int64(2),
+          ],
+        )),
       ),
       Opid(101): TraceOp(
         opid: Opid(101),
-        parent_opid: Some(Opid(2)),
-        content: YieldInto(SerializableContext(
-          current_token: Some(Prime(PrimeNumber(2))),
-          tokens: {
-            Vid(1): Some(Prime(PrimeNumber(2))),
-          },
-        )),
+        parent_opid: Some(Opid(3)),
+        content: YieldFrom(ProjectProperty(SerializableContext(
+          current_token: Some(Prime(PrimeNumber(2))),
+          tokens: {
+            Vid(1): Some(Prime(PrimeNumber(2))),
+            Vid(2): Some(Prime(PrimeNumber(2))),
+          },
+          values: [
+            Int64(2),
+          ],
+        ), Int64(2))),
       ),
       Opid(102): TraceOp(
         opid: Opid(102),
-        parent_opid: Some(Opid(2)),
-        content: YieldFrom(ProjectNeighborsOuter(SerializableContext(
-          current_token: Some(Prime(PrimeNumber(2))),
-          tokens: {
-            Vid(1): Some(Prime(PrimeNumber(2))),
-          },
-        ))),
+        parent_opid: None,
+        content: ProduceQueryResult({
+          "next": Int64(2),
+          "value": Int64(2),
+        }),
       ),
       Opid(103): TraceOp(
         opid: Opid(103),
-        parent_opid: Some(Opid(102)),
-        content: YieldFrom(ProjectNeighborsInner(0, Prime(PrimeNumber(3)))),
+        parent_opid: Some(Opid(3)),
+        content: AdvanceInputIterator,
       ),
       Opid(104): TraceOp(
         opid: Opid(104),
-        parent_opid: Some(Opid(3)),
-        content: YieldInto(SerializableContext(
-          current_token: Some(Prime(PrimeNumber(3))),
-          tokens: {
-            Vid(1): Some(Prime(PrimeNumber(2))),
-          },
-          piggyback: Some([
-            SerializableContext(
-              current_token: None,
-              tokens: {
-                Vid(1): Some(Prime(PrimeNumber(2))),
-              },
-              suspended_tokens: [
-                Some(Prime(PrimeNumber(2))),
-              ],
-            ),
-          ]),
-        )),
+        parent_opid: Some(Opid(2)),
+        content: AdvanceInputIterator,
       ),
       Opid(105): TraceOp(
         opid: Opid(105),
-        parent_opid: Some(Opid(3)),
-        content: YieldFrom(ProjectNeighborsOuter(SerializableContext(
-          current_token: Some(Prime(PrimeNumber(3))),
-          tokens: {
-            Vid(1): Some(Prime(PrimeNumber(2))),
-          },
-          piggyback: Some([
-            SerializableContext(
-              current_token: None,
-              tokens: {
-                Vid(1): Some(Prime(PrimeNumber(2))),
-              },
-              suspended_tokens: [
-                Some(Prime(PrimeNumber(2))),
-              ],
-            ),
-          ]),
-        ))),
+        parent_opid: Some(Opid(14)),
+        content: AdvanceInputIterator,
       ),
       Opid(106): TraceOp(
         opid: Opid(106),
-        parent_opid: Some(Opid(105)),
+        parent_opid: Some(Opid(14)),
+        content: YieldInto(SerializableContext(
+          current_token: Some(Prime(PrimeNumber(2))),
+          tokens: {
+            Vid(1): Some(Prime(PrimeNumber(2))),
+          },
+        )),
+      ),
+      Opid(107): TraceOp(
+        opid: Opid(107),
+        parent_opid: Some(Opid(14)),
+        content: YieldFrom(ProjectNeighborsOuter(SerializableContext(
+          current_token: Some(Prime(PrimeNumber(2))),
+          tokens: {
+            Vid(1): Some(Prime(PrimeNumber(2))),
+          },
+        ))),
+      ),
+      Opid(108): TraceOp(
+        opid: Opid(108),
+        parent_opid: Some(Opid(107)),
+        content: YieldFrom(ProjectNeighborsInner(0, Prime(PrimeNumber(3)))),
+      ),
+      Opid(109): TraceOp(
+        opid: Opid(109),
+        parent_opid: Some(Opid(2)),
+        content: YieldInto(SerializableContext(
+          current_token: Some(Prime(PrimeNumber(3))),
+          tokens: {
+            Vid(1): Some(Prime(PrimeNumber(2))),
+            Vid(2): Some(Prime(PrimeNumber(3))),
+          },
+        )),
+      ),
+      Opid(110): TraceOp(
+        opid: Opid(110),
+        parent_opid: Some(Opid(2)),
+        content: YieldFrom(ProjectProperty(SerializableContext(
+          current_token: Some(Prime(PrimeNumber(3))),
+          tokens: {
+            Vid(1): Some(Prime(PrimeNumber(2))),
+            Vid(2): Some(Prime(PrimeNumber(3))),
+          },
+        ), Int64(3))),
+      ),
+      Opid(111): TraceOp(
+        opid: Opid(111),
+        parent_opid: Some(Opid(3)),
+        content: YieldInto(SerializableContext(
+          current_token: Some(Prime(PrimeNumber(2))),
+          tokens: {
+            Vid(1): Some(Prime(PrimeNumber(2))),
+            Vid(2): Some(Prime(PrimeNumber(3))),
+          },
+          values: [
+            Int64(3),
+          ],
+        )),
+      ),
+      Opid(112): TraceOp(
+        opid: Opid(112),
+        parent_opid: Some(Opid(3)),
+        content: YieldFrom(ProjectProperty(SerializableContext(
+          current_token: Some(Prime(PrimeNumber(2))),
+          tokens: {
+            Vid(1): Some(Prime(PrimeNumber(2))),
+            Vid(2): Some(Prime(PrimeNumber(3))),
+          },
+          values: [
+            Int64(3),
+          ],
+        ), Int64(2))),
+      ),
+      Opid(113): TraceOp(
+        opid: Opid(113),
+        parent_opid: None,
+        content: ProduceQueryResult({
+          "next": Int64(3),
+          "value": Int64(2),
+        }),
+      ),
+      Opid(114): TraceOp(
+        opid: Opid(114),
+        parent_opid: Some(Opid(3)),
+        content: AdvanceInputIterator,
+      ),
+      Opid(115): TraceOp(
+        opid: Opid(115),
+        parent_opid: Some(Opid(2)),
+        content: AdvanceInputIterator,
+      ),
+      Opid(116): TraceOp(
+        opid: Opid(116),
+        parent_opid: Some(Opid(26)),
+        content: AdvanceInputIterator,
+      ),
+      Opid(117): TraceOp(
+        opid: Opid(117),
+        parent_opid: Some(Opid(26)),
+        content: YieldInto(SerializableContext(
+          current_token: Some(Prime(PrimeNumber(3))),
+          tokens: {
+            Vid(1): Some(Prime(PrimeNumber(2))),
+          },
+        )),
+      ),
+      Opid(118): TraceOp(
+        opid: Opid(118),
+        parent_opid: Some(Opid(26)),
+        content: YieldFrom(ProjectNeighborsOuter(SerializableContext(
+          current_token: Some(Prime(PrimeNumber(3))),
+          tokens: {
+            Vid(1): Some(Prime(PrimeNumber(2))),
+          },
+        ))),
+      ),
+      Opid(119): TraceOp(
+        opid: Opid(119),
+        parent_opid: Some(Opid(118)),
         content: YieldFrom(ProjectNeighborsInner(0, Composite(CompositeNumber(4, [
           2,
         ])))),
       ),
-      Opid(107): TraceOp(
-        opid: Opid(107),
-        parent_opid: Some(Opid(4)),
+      Opid(120): TraceOp(
+        opid: Opid(120),
+        parent_opid: Some(Opid(2)),
         content: YieldInto(SerializableContext(
           current_token: Some(Composite(CompositeNumber(4, [
             2,
           ]))),
           tokens: {
             Vid(1): Some(Prime(PrimeNumber(2))),
-          },
-          piggyback: Some([
-            SerializableContext(
-              current_token: None,
-              tokens: {
-                Vid(1): Some(Prime(PrimeNumber(2))),
-              },
-              suspended_tokens: [
-                Some(Prime(PrimeNumber(3))),
-              ],
-              piggyback: Some([
-                SerializableContext(
-                  current_token: None,
-                  tokens: {
-                    Vid(1): Some(Prime(PrimeNumber(2))),
-                  },
-                  suspended_tokens: [
-                    Some(Prime(PrimeNumber(2))),
-                  ],
-                ),
-              ]),
-            ),
-          ]),
-        )),
-      ),
-      Opid(108): TraceOp(
-        opid: Opid(108),
-        parent_opid: Some(Opid(4)),
+            Vid(2): Some(Composite(CompositeNumber(4, [
+              2,
+            ]))),
+          },
+        )),
+      ),
+      Opid(121): TraceOp(
+        opid: Opid(121),
+        parent_opid: Some(Opid(2)),
+        content: YieldFrom(ProjectProperty(SerializableContext(
+          current_token: Some(Composite(CompositeNumber(4, [
+            2,
+          ]))),
+          tokens: {
+            Vid(1): Some(Prime(PrimeNumber(2))),
+            Vid(2): Some(Composite(CompositeNumber(4, [
+              2,
+            ]))),
+          },
+        ), Int64(4))),
+      ),
+      Opid(122): TraceOp(
+        opid: Opid(122),
+        parent_opid: Some(Opid(3)),
+        content: YieldInto(SerializableContext(
+          current_token: Some(Prime(PrimeNumber(2))),
+          tokens: {
+            Vid(1): Some(Prime(PrimeNumber(2))),
+            Vid(2): Some(Composite(CompositeNumber(4, [
+              2,
+            ]))),
+          },
+          values: [
+            Int64(4),
+          ],
+        )),
+      ),
+      Opid(123): TraceOp(
+        opid: Opid(123),
+        parent_opid: Some(Opid(3)),
+        content: YieldFrom(ProjectProperty(SerializableContext(
+          current_token: Some(Prime(PrimeNumber(2))),
+          tokens: {
+            Vid(1): Some(Prime(PrimeNumber(2))),
+            Vid(2): Some(Composite(CompositeNumber(4, [
+              2,
+            ]))),
+          },
+          values: [
+            Int64(4),
+          ],
+        ), Int64(2))),
+      ),
+      Opid(124): TraceOp(
+        opid: Opid(124),
+        parent_opid: None,
+        content: ProduceQueryResult({
+          "next": Int64(4),
+          "value": Int64(2),
+        }),
+      ),
+      Opid(125): TraceOp(
+        opid: Opid(125),
+        parent_opid: Some(Opid(3)),
+        content: AdvanceInputIterator,
+      ),
+      Opid(126): TraceOp(
+        opid: Opid(126),
+        parent_opid: Some(Opid(2)),
+        content: AdvanceInputIterator,
+      ),
+      Opid(127): TraceOp(
+        opid: Opid(127),
+        parent_opid: Some(Opid(38)),
+        content: AdvanceInputIterator,
+      ),
+      Opid(128): TraceOp(
+        opid: Opid(128),
+        parent_opid: Some(Opid(38)),
+        content: YieldInto(SerializableContext(
+          current_token: Some(Composite(CompositeNumber(4, [
+            2,
+          ]))),
+          tokens: {
+            Vid(1): Some(Prime(PrimeNumber(2))),
+          },
+        )),
+      ),
+      Opid(129): TraceOp(
+        opid: Opid(129),
+        parent_opid: Some(Opid(38)),
         content: YieldFrom(ProjectNeighborsOuter(SerializableContext(
           current_token: Some(Composite(CompositeNumber(4, [
             2,
@@ -1421,209 +1130,130 @@
           tokens: {
             Vid(1): Some(Prime(PrimeNumber(2))),
           },
-          piggyback: Some([
-            SerializableContext(
-              current_token: None,
-              tokens: {
-                Vid(1): Some(Prime(PrimeNumber(2))),
-              },
-              suspended_tokens: [
-                Some(Prime(PrimeNumber(3))),
-              ],
-              piggyback: Some([
-                SerializableContext(
-                  current_token: None,
-                  tokens: {
-                    Vid(1): Some(Prime(PrimeNumber(2))),
-                  },
-                  suspended_tokens: [
-                    Some(Prime(PrimeNumber(2))),
-                  ],
-                ),
-              ]),
-            ),
-          ]),
         ))),
       ),
-      Opid(109): TraceOp(
-        opid: Opid(109),
-        parent_opid: Some(Opid(108)),
+      Opid(130): TraceOp(
+        opid: Opid(130),
+        parent_opid: Some(Opid(129)),
         content: YieldFrom(ProjectNeighborsInner(0, Prime(PrimeNumber(5)))),
       ),
-      Opid(110): TraceOp(
-        opid: Opid(110),
-        parent_opid: Some(Opid(5)),
->>>>>>> 543e1c6f
-        content: YieldInto(SerializableContext(
-          current_token: Some(Prime(PrimeNumber(2))),
-          tokens: {
-            Vid(1): Some(Prime(PrimeNumber(2))),
-            Vid(2): Some(Prime(PrimeNumber(2))),
-          },
-        )),
-      ),
-<<<<<<< HEAD
-      Opid(91): TraceOp(
-        opid: Opid(91),
-        parent_opid: Some(Opid(2)),
-=======
-      Opid(111): TraceOp(
-        opid: Opid(111),
-        parent_opid: Some(Opid(5)),
->>>>>>> 543e1c6f
-        content: YieldFrom(ProjectProperty(SerializableContext(
-          current_token: Some(Prime(PrimeNumber(2))),
-          tokens: {
-            Vid(1): Some(Prime(PrimeNumber(2))),
-            Vid(2): Some(Prime(PrimeNumber(2))),
-          },
+      Opid(131): TraceOp(
+        opid: Opid(131),
+        parent_opid: Some(Opid(2)),
+        content: YieldInto(SerializableContext(
+          current_token: Some(Prime(PrimeNumber(5))),
+          tokens: {
+            Vid(1): Some(Prime(PrimeNumber(2))),
+            Vid(2): Some(Prime(PrimeNumber(5))),
+          },
+        )),
+      ),
+      Opid(132): TraceOp(
+        opid: Opid(132),
+        parent_opid: Some(Opid(2)),
+        content: YieldFrom(ProjectProperty(SerializableContext(
+          current_token: Some(Prime(PrimeNumber(5))),
+          tokens: {
+            Vid(1): Some(Prime(PrimeNumber(2))),
+            Vid(2): Some(Prime(PrimeNumber(5))),
+          },
+        ), Int64(5))),
+      ),
+      Opid(133): TraceOp(
+        opid: Opid(133),
+        parent_opid: Some(Opid(3)),
+        content: YieldInto(SerializableContext(
+          current_token: Some(Prime(PrimeNumber(2))),
+          tokens: {
+            Vid(1): Some(Prime(PrimeNumber(2))),
+            Vid(2): Some(Prime(PrimeNumber(5))),
+          },
+          values: [
+            Int64(5),
+          ],
+        )),
+      ),
+      Opid(134): TraceOp(
+        opid: Opid(134),
+        parent_opid: Some(Opid(3)),
+        content: YieldFrom(ProjectProperty(SerializableContext(
+          current_token: Some(Prime(PrimeNumber(2))),
+          tokens: {
+            Vid(1): Some(Prime(PrimeNumber(2))),
+            Vid(2): Some(Prime(PrimeNumber(5))),
+          },
+          values: [
+            Int64(5),
+          ],
         ), Int64(2))),
       ),
-<<<<<<< HEAD
-      Opid(92): TraceOp(
-        opid: Opid(92),
-        parent_opid: Some(Opid(3)),
-=======
-      Opid(112): TraceOp(
-        opid: Opid(112),
-        parent_opid: Some(Opid(6)),
->>>>>>> 543e1c6f
-        content: YieldInto(SerializableContext(
-          current_token: Some(Prime(PrimeNumber(2))),
-          tokens: {
-            Vid(1): Some(Prime(PrimeNumber(2))),
-            Vid(2): Some(Prime(PrimeNumber(2))),
-          },
-          values: [
-            Int64(2),
-          ],
-        )),
-      ),
-<<<<<<< HEAD
-      Opid(93): TraceOp(
-        opid: Opid(93),
-        parent_opid: Some(Opid(3)),
-=======
-      Opid(113): TraceOp(
-        opid: Opid(113),
-        parent_opid: Some(Opid(6)),
->>>>>>> 543e1c6f
-        content: YieldFrom(ProjectProperty(SerializableContext(
-          current_token: Some(Prime(PrimeNumber(2))),
-          tokens: {
-            Vid(1): Some(Prime(PrimeNumber(2))),
-            Vid(2): Some(Prime(PrimeNumber(2))),
-          },
-          values: [
-            Int64(2),
-          ],
-        ), Int64(2))),
-      ),
-<<<<<<< HEAD
-      Opid(94): TraceOp(
-        opid: Opid(94),
-        parent_opid: Some(Opid(3)),
-        content: AdvanceInputIterator,
-      ),
-      Opid(95): TraceOp(
-        opid: Opid(95),
-        parent_opid: Some(Opid(2)),
-        content: AdvanceInputIterator,
-      ),
-      Opid(96): TraceOp(
-        opid: Opid(96),
-        parent_opid: Some(Opid(13)),
-        content: AdvanceInputIterator,
-      ),
-      Opid(97): TraceOp(
-        opid: Opid(97),
-        parent_opid: Some(Opid(13)),
-        content: YieldInto(SerializableContext(
-          current_token: Some(Prime(PrimeNumber(2))),
-          tokens: {
-            Vid(1): Some(Prime(PrimeNumber(2))),
-          },
-        )),
-      ),
-      Opid(98): TraceOp(
-        opid: Opid(98),
-        parent_opid: Some(Opid(13)),
-        content: YieldFrom(ProjectNeighborsOuter(SerializableContext(
-          current_token: Some(Prime(PrimeNumber(2))),
-          tokens: {
-            Vid(1): Some(Prime(PrimeNumber(2))),
-          },
-        ))),
-      ),
-      Opid(99): TraceOp(
-        opid: Opid(99),
-        parent_opid: Some(Opid(98)),
-        content: YieldFrom(ProjectNeighborsInner(0, Prime(PrimeNumber(3)))),
-      ),
-      Opid(100): TraceOp(
-        opid: Opid(100),
-        parent_opid: Some(Opid(2)),
-=======
-      Opid(114): TraceOp(
-        opid: Opid(114),
+      Opid(135): TraceOp(
+        opid: Opid(135),
         parent_opid: None,
         content: ProduceQueryResult({
-          "next": Int64(2),
+          "next": Int64(5),
           "value": Int64(2),
         }),
       ),
-      Opid(115): TraceOp(
-        opid: Opid(115),
-        parent_opid: Some(Opid(6)),
-        content: AdvanceInputIterator,
-      ),
-      Opid(116): TraceOp(
-        opid: Opid(116),
-        parent_opid: Some(Opid(5)),
-        content: AdvanceInputIterator,
-      ),
-      Opid(117): TraceOp(
-        opid: Opid(117),
-        parent_opid: Some(Opid(5)),
->>>>>>> 543e1c6f
-        content: YieldInto(SerializableContext(
-          current_token: Some(Prime(PrimeNumber(3))),
-          tokens: {
-            Vid(1): Some(Prime(PrimeNumber(2))),
+      Opid(136): TraceOp(
+        opid: Opid(136),
+        parent_opid: Some(Opid(3)),
+        content: AdvanceInputIterator,
+      ),
+      Opid(137): TraceOp(
+        opid: Opid(137),
+        parent_opid: Some(Opid(2)),
+        content: AdvanceInputIterator,
+      ),
+      Opid(138): TraceOp(
+        opid: Opid(138),
+        parent_opid: Some(Opid(129)),
+        content: OutputIteratorExhausted,
+      ),
+      Opid(139): TraceOp(
+        opid: Opid(139),
+        parent_opid: Some(Opid(118)),
+        content: OutputIteratorExhausted,
+      ),
+      Opid(140): TraceOp(
+        opid: Opid(140),
+        parent_opid: Some(Opid(107)),
+        content: OutputIteratorExhausted,
+      ),
+      Opid(141): TraceOp(
+        opid: Opid(141),
+        parent_opid: Some(Opid(1)),
+        content: YieldFrom(GetStartingTokens(Prime(PrimeNumber(3)))),
+      ),
+      Opid(142): TraceOp(
+        opid: Opid(142),
+        parent_opid: Some(Opid(2)),
+        content: YieldInto(SerializableContext(
+          current_token: Some(Prime(PrimeNumber(3))),
+          tokens: {
+            Vid(1): Some(Prime(PrimeNumber(3))),
             Vid(2): Some(Prime(PrimeNumber(3))),
           },
         )),
       ),
-<<<<<<< HEAD
-      Opid(101): TraceOp(
-        opid: Opid(101),
-        parent_opid: Some(Opid(2)),
-=======
-      Opid(118): TraceOp(
-        opid: Opid(118),
-        parent_opid: Some(Opid(5)),
->>>>>>> 543e1c6f
-        content: YieldFrom(ProjectProperty(SerializableContext(
-          current_token: Some(Prime(PrimeNumber(3))),
-          tokens: {
-            Vid(1): Some(Prime(PrimeNumber(2))),
+      Opid(143): TraceOp(
+        opid: Opid(143),
+        parent_opid: Some(Opid(2)),
+        content: YieldFrom(ProjectProperty(SerializableContext(
+          current_token: Some(Prime(PrimeNumber(3))),
+          tokens: {
+            Vid(1): Some(Prime(PrimeNumber(3))),
             Vid(2): Some(Prime(PrimeNumber(3))),
           },
         ), Int64(3))),
       ),
-<<<<<<< HEAD
-      Opid(102): TraceOp(
-        opid: Opid(102),
-        parent_opid: Some(Opid(3)),
-=======
-      Opid(119): TraceOp(
-        opid: Opid(119),
-        parent_opid: Some(Opid(6)),
->>>>>>> 543e1c6f
-        content: YieldInto(SerializableContext(
-          current_token: Some(Prime(PrimeNumber(2))),
-          tokens: {
-            Vid(1): Some(Prime(PrimeNumber(2))),
+      Opid(144): TraceOp(
+        opid: Opid(144),
+        parent_opid: Some(Opid(3)),
+        content: YieldInto(SerializableContext(
+          current_token: Some(Prime(PrimeNumber(3))),
+          tokens: {
+            Vid(1): Some(Prime(PrimeNumber(3))),
             Vid(2): Some(Prime(PrimeNumber(3))),
           },
           values: [
@@ -1631,141 +1261,107 @@
           ],
         )),
       ),
-<<<<<<< HEAD
-      Opid(103): TraceOp(
-        opid: Opid(103),
-        parent_opid: Some(Opid(3)),
-=======
-      Opid(120): TraceOp(
-        opid: Opid(120),
-        parent_opid: Some(Opid(6)),
->>>>>>> 543e1c6f
-        content: YieldFrom(ProjectProperty(SerializableContext(
-          current_token: Some(Prime(PrimeNumber(2))),
-          tokens: {
-            Vid(1): Some(Prime(PrimeNumber(2))),
+      Opid(145): TraceOp(
+        opid: Opid(145),
+        parent_opid: Some(Opid(3)),
+        content: YieldFrom(ProjectProperty(SerializableContext(
+          current_token: Some(Prime(PrimeNumber(3))),
+          tokens: {
+            Vid(1): Some(Prime(PrimeNumber(3))),
             Vid(2): Some(Prime(PrimeNumber(3))),
           },
           values: [
             Int64(3),
           ],
-        ), Int64(2))),
-      ),
-<<<<<<< HEAD
-      Opid(104): TraceOp(
-        opid: Opid(104),
-        parent_opid: Some(Opid(3)),
-        content: AdvanceInputIterator,
-      ),
-      Opid(105): TraceOp(
-        opid: Opid(105),
-        parent_opid: Some(Opid(2)),
-        content: AdvanceInputIterator,
-      ),
-      Opid(106): TraceOp(
-        opid: Opid(106),
-        parent_opid: Some(Opid(24)),
-        content: AdvanceInputIterator,
-      ),
-      Opid(107): TraceOp(
-        opid: Opid(107),
-        parent_opid: Some(Opid(24)),
-        content: YieldInto(SerializableContext(
-          current_token: Some(Prime(PrimeNumber(3))),
-          tokens: {
-            Vid(1): Some(Prime(PrimeNumber(2))),
-          },
-        )),
-      ),
-      Opid(108): TraceOp(
-        opid: Opid(108),
-        parent_opid: Some(Opid(24)),
+        ), Int64(3))),
+      ),
+      Opid(146): TraceOp(
+        opid: Opid(146),
+        parent_opid: None,
+        content: ProduceQueryResult({
+          "next": Int64(3),
+          "value": Int64(3),
+        }),
+      ),
+      Opid(147): TraceOp(
+        opid: Opid(147),
+        parent_opid: Some(Opid(3)),
+        content: AdvanceInputIterator,
+      ),
+      Opid(148): TraceOp(
+        opid: Opid(148),
+        parent_opid: Some(Opid(2)),
+        content: AdvanceInputIterator,
+      ),
+      Opid(149): TraceOp(
+        opid: Opid(149),
+        parent_opid: Some(Opid(14)),
+        content: AdvanceInputIterator,
+      ),
+      Opid(150): TraceOp(
+        opid: Opid(150),
+        parent_opid: Some(Opid(14)),
+        content: YieldInto(SerializableContext(
+          current_token: Some(Prime(PrimeNumber(3))),
+          tokens: {
+            Vid(1): Some(Prime(PrimeNumber(3))),
+          },
+        )),
+      ),
+      Opid(151): TraceOp(
+        opid: Opid(151),
+        parent_opid: Some(Opid(14)),
         content: YieldFrom(ProjectNeighborsOuter(SerializableContext(
           current_token: Some(Prime(PrimeNumber(3))),
           tokens: {
-            Vid(1): Some(Prime(PrimeNumber(2))),
+            Vid(1): Some(Prime(PrimeNumber(3))),
           },
         ))),
       ),
-      Opid(109): TraceOp(
-        opid: Opid(109),
-        parent_opid: Some(Opid(108)),
+      Opid(152): TraceOp(
+        opid: Opid(152),
+        parent_opid: Some(Opid(151)),
         content: YieldFrom(ProjectNeighborsInner(0, Composite(CompositeNumber(4, [
           2,
         ])))),
       ),
-      Opid(110): TraceOp(
-        opid: Opid(110),
-        parent_opid: Some(Opid(2)),
-=======
-      Opid(121): TraceOp(
-        opid: Opid(121),
-        parent_opid: None,
-        content: ProduceQueryResult({
-          "next": Int64(3),
-          "value": Int64(2),
-        }),
-      ),
-      Opid(122): TraceOp(
-        opid: Opid(122),
-        parent_opid: Some(Opid(6)),
-        content: AdvanceInputIterator,
-      ),
-      Opid(123): TraceOp(
-        opid: Opid(123),
-        parent_opid: Some(Opid(5)),
-        content: AdvanceInputIterator,
-      ),
-      Opid(124): TraceOp(
-        opid: Opid(124),
-        parent_opid: Some(Opid(5)),
->>>>>>> 543e1c6f
+      Opid(153): TraceOp(
+        opid: Opid(153),
+        parent_opid: Some(Opid(2)),
         content: YieldInto(SerializableContext(
           current_token: Some(Composite(CompositeNumber(4, [
             2,
           ]))),
           tokens: {
-            Vid(1): Some(Prime(PrimeNumber(2))),
+            Vid(1): Some(Prime(PrimeNumber(3))),
             Vid(2): Some(Composite(CompositeNumber(4, [
               2,
             ]))),
           },
         )),
       ),
-<<<<<<< HEAD
-      Opid(111): TraceOp(
-        opid: Opid(111),
-        parent_opid: Some(Opid(2)),
-=======
-      Opid(125): TraceOp(
-        opid: Opid(125),
-        parent_opid: Some(Opid(5)),
->>>>>>> 543e1c6f
+      Opid(154): TraceOp(
+        opid: Opid(154),
+        parent_opid: Some(Opid(2)),
         content: YieldFrom(ProjectProperty(SerializableContext(
           current_token: Some(Composite(CompositeNumber(4, [
             2,
           ]))),
           tokens: {
-            Vid(1): Some(Prime(PrimeNumber(2))),
+            Vid(1): Some(Prime(PrimeNumber(3))),
             Vid(2): Some(Composite(CompositeNumber(4, [
               2,
             ]))),
           },
         ), Int64(4))),
       ),
-<<<<<<< HEAD
-      Opid(112): TraceOp(
-        opid: Opid(112),
-        parent_opid: Some(Opid(3)),
-=======
-      Opid(126): TraceOp(
-        opid: Opid(126),
-        parent_opid: Some(Opid(6)),
->>>>>>> 543e1c6f
-        content: YieldInto(SerializableContext(
-          current_token: Some(Prime(PrimeNumber(2))),
-          tokens: {
-            Vid(1): Some(Prime(PrimeNumber(2))),
+      Opid(155): TraceOp(
+        opid: Opid(155),
+        parent_opid: Some(Opid(3)),
+        content: YieldInto(SerializableContext(
+          current_token: Some(Prime(PrimeNumber(3))),
+          tokens: {
+            Vid(1): Some(Prime(PrimeNumber(3))),
             Vid(2): Some(Composite(CompositeNumber(4, [
               2,
             ]))),
@@ -1775,19 +1371,13 @@
           ],
         )),
       ),
-<<<<<<< HEAD
-      Opid(113): TraceOp(
-        opid: Opid(113),
-        parent_opid: Some(Opid(3)),
-=======
-      Opid(127): TraceOp(
-        opid: Opid(127),
-        parent_opid: Some(Opid(6)),
->>>>>>> 543e1c6f
-        content: YieldFrom(ProjectProperty(SerializableContext(
-          current_token: Some(Prime(PrimeNumber(2))),
-          tokens: {
-            Vid(1): Some(Prime(PrimeNumber(2))),
+      Opid(156): TraceOp(
+        opid: Opid(156),
+        parent_opid: Some(Opid(3)),
+        content: YieldFrom(ProjectProperty(SerializableContext(
+          current_token: Some(Prime(PrimeNumber(3))),
+          tokens: {
+            Vid(1): Some(Prime(PrimeNumber(3))),
             Vid(2): Some(Composite(CompositeNumber(4, [
               2,
             ]))),
@@ -1795,117 +1385,89 @@
           values: [
             Int64(4),
           ],
-        ), Int64(2))),
-      ),
-<<<<<<< HEAD
-      Opid(114): TraceOp(
-        opid: Opid(114),
-        parent_opid: Some(Opid(3)),
-        content: AdvanceInputIterator,
-      ),
-      Opid(115): TraceOp(
-        opid: Opid(115),
-        parent_opid: Some(Opid(2)),
-        content: AdvanceInputIterator,
-      ),
-      Opid(116): TraceOp(
-        opid: Opid(116),
-        parent_opid: Some(Opid(35)),
-        content: AdvanceInputIterator,
-      ),
-      Opid(117): TraceOp(
-        opid: Opid(117),
-        parent_opid: Some(Opid(35)),
+        ), Int64(3))),
+      ),
+      Opid(157): TraceOp(
+        opid: Opid(157),
+        parent_opid: None,
+        content: ProduceQueryResult({
+          "next": Int64(4),
+          "value": Int64(3),
+        }),
+      ),
+      Opid(158): TraceOp(
+        opid: Opid(158),
+        parent_opid: Some(Opid(3)),
+        content: AdvanceInputIterator,
+      ),
+      Opid(159): TraceOp(
+        opid: Opid(159),
+        parent_opid: Some(Opid(2)),
+        content: AdvanceInputIterator,
+      ),
+      Opid(160): TraceOp(
+        opid: Opid(160),
+        parent_opid: Some(Opid(26)),
+        content: AdvanceInputIterator,
+      ),
+      Opid(161): TraceOp(
+        opid: Opid(161),
+        parent_opid: Some(Opid(26)),
         content: YieldInto(SerializableContext(
           current_token: Some(Composite(CompositeNumber(4, [
             2,
           ]))),
           tokens: {
-            Vid(1): Some(Prime(PrimeNumber(2))),
-          },
-        )),
-      ),
-      Opid(118): TraceOp(
-        opid: Opid(118),
-        parent_opid: Some(Opid(35)),
+            Vid(1): Some(Prime(PrimeNumber(3))),
+          },
+        )),
+      ),
+      Opid(162): TraceOp(
+        opid: Opid(162),
+        parent_opid: Some(Opid(26)),
         content: YieldFrom(ProjectNeighborsOuter(SerializableContext(
           current_token: Some(Composite(CompositeNumber(4, [
             2,
           ]))),
           tokens: {
-            Vid(1): Some(Prime(PrimeNumber(2))),
+            Vid(1): Some(Prime(PrimeNumber(3))),
           },
         ))),
       ),
-      Opid(119): TraceOp(
-        opid: Opid(119),
-        parent_opid: Some(Opid(118)),
+      Opid(163): TraceOp(
+        opid: Opid(163),
+        parent_opid: Some(Opid(162)),
         content: YieldFrom(ProjectNeighborsInner(0, Prime(PrimeNumber(5)))),
       ),
-      Opid(120): TraceOp(
-        opid: Opid(120),
-        parent_opid: Some(Opid(2)),
-=======
-      Opid(128): TraceOp(
-        opid: Opid(128),
-        parent_opid: None,
-        content: ProduceQueryResult({
-          "next": Int64(4),
-          "value": Int64(2),
-        }),
-      ),
-      Opid(129): TraceOp(
-        opid: Opid(129),
-        parent_opid: Some(Opid(6)),
-        content: AdvanceInputIterator,
-      ),
-      Opid(130): TraceOp(
-        opid: Opid(130),
-        parent_opid: Some(Opid(5)),
-        content: AdvanceInputIterator,
-      ),
-      Opid(131): TraceOp(
-        opid: Opid(131),
-        parent_opid: Some(Opid(5)),
->>>>>>> 543e1c6f
+      Opid(164): TraceOp(
+        opid: Opid(164),
+        parent_opid: Some(Opid(2)),
         content: YieldInto(SerializableContext(
           current_token: Some(Prime(PrimeNumber(5))),
           tokens: {
-            Vid(1): Some(Prime(PrimeNumber(2))),
+            Vid(1): Some(Prime(PrimeNumber(3))),
             Vid(2): Some(Prime(PrimeNumber(5))),
           },
         )),
       ),
-<<<<<<< HEAD
-      Opid(121): TraceOp(
-        opid: Opid(121),
-        parent_opid: Some(Opid(2)),
-=======
-      Opid(132): TraceOp(
-        opid: Opid(132),
-        parent_opid: Some(Opid(5)),
->>>>>>> 543e1c6f
+      Opid(165): TraceOp(
+        opid: Opid(165),
+        parent_opid: Some(Opid(2)),
         content: YieldFrom(ProjectProperty(SerializableContext(
           current_token: Some(Prime(PrimeNumber(5))),
           tokens: {
-            Vid(1): Some(Prime(PrimeNumber(2))),
+            Vid(1): Some(Prime(PrimeNumber(3))),
             Vid(2): Some(Prime(PrimeNumber(5))),
           },
         ), Int64(5))),
       ),
-<<<<<<< HEAD
-      Opid(122): TraceOp(
-        opid: Opid(122),
-        parent_opid: Some(Opid(3)),
-=======
-      Opid(133): TraceOp(
-        opid: Opid(133),
-        parent_opid: Some(Opid(6)),
->>>>>>> 543e1c6f
-        content: YieldInto(SerializableContext(
-          current_token: Some(Prime(PrimeNumber(2))),
-          tokens: {
-            Vid(1): Some(Prime(PrimeNumber(2))),
+      Opid(166): TraceOp(
+        opid: Opid(166),
+        parent_opid: Some(Opid(3)),
+        content: YieldInto(SerializableContext(
+          current_token: Some(Prime(PrimeNumber(3))),
+          tokens: {
+            Vid(1): Some(Prime(PrimeNumber(3))),
             Vid(2): Some(Prime(PrimeNumber(5))),
           },
           values: [
@@ -1913,689 +1475,74 @@
           ],
         )),
       ),
-<<<<<<< HEAD
-      Opid(123): TraceOp(
-        opid: Opid(123),
-        parent_opid: Some(Opid(3)),
-=======
-      Opid(134): TraceOp(
-        opid: Opid(134),
-        parent_opid: Some(Opid(6)),
->>>>>>> 543e1c6f
-        content: YieldFrom(ProjectProperty(SerializableContext(
-          current_token: Some(Prime(PrimeNumber(2))),
-          tokens: {
-            Vid(1): Some(Prime(PrimeNumber(2))),
+      Opid(167): TraceOp(
+        opid: Opid(167),
+        parent_opid: Some(Opid(3)),
+        content: YieldFrom(ProjectProperty(SerializableContext(
+          current_token: Some(Prime(PrimeNumber(3))),
+          tokens: {
+            Vid(1): Some(Prime(PrimeNumber(3))),
             Vid(2): Some(Prime(PrimeNumber(5))),
           },
           values: [
             Int64(5),
           ],
-        ), Int64(2))),
-      ),
-<<<<<<< HEAD
-      Opid(124): TraceOp(
-        opid: Opid(124),
-        parent_opid: Some(Opid(3)),
-        content: AdvanceInputIterator,
-      ),
-      Opid(125): TraceOp(
-        opid: Opid(125),
-        parent_opid: Some(Opid(2)),
-        content: AdvanceInputIterator,
-      ),
-      Opid(126): TraceOp(
-        opid: Opid(126),
-        parent_opid: Some(Opid(118)),
-        content: OutputIteratorExhausted,
-      ),
-      Opid(127): TraceOp(
-        opid: Opid(127),
-        parent_opid: Some(Opid(108)),
-        content: OutputIteratorExhausted,
-      ),
-      Opid(128): TraceOp(
-        opid: Opid(128),
-        parent_opid: Some(Opid(98)),
-        content: OutputIteratorExhausted,
-      ),
-      Opid(129): TraceOp(
-        opid: Opid(129),
-        parent_opid: Some(Opid(1)),
-        content: YieldFrom(GetStartingTokens(Prime(PrimeNumber(3)))),
-      ),
-      Opid(130): TraceOp(
-        opid: Opid(130),
-        parent_opid: Some(Opid(2)),
-=======
-      Opid(135): TraceOp(
-        opid: Opid(135),
+        ), Int64(3))),
+      ),
+      Opid(168): TraceOp(
+        opid: Opid(168),
         parent_opid: None,
         content: ProduceQueryResult({
           "next": Int64(5),
-          "value": Int64(2),
+          "value": Int64(3),
         }),
       ),
-      Opid(136): TraceOp(
-        opid: Opid(136),
-        parent_opid: Some(Opid(6)),
-        content: AdvanceInputIterator,
-      ),
-      Opid(137): TraceOp(
-        opid: Opid(137),
-        parent_opid: Some(Opid(5)),
-        content: AdvanceInputIterator,
-      ),
-      Opid(138): TraceOp(
-        opid: Opid(138),
-        parent_opid: Some(Opid(108)),
-        content: OutputIteratorExhausted,
-      ),
-      Opid(139): TraceOp(
-        opid: Opid(139),
-        parent_opid: Some(Opid(4)),
-        content: AdvanceInputIterator,
-      ),
-      Opid(140): TraceOp(
-        opid: Opid(140),
-        parent_opid: Some(Opid(105)),
-        content: OutputIteratorExhausted,
-      ),
-      Opid(141): TraceOp(
-        opid: Opid(141),
-        parent_opid: Some(Opid(3)),
-        content: AdvanceInputIterator,
-      ),
-      Opid(142): TraceOp(
-        opid: Opid(142),
-        parent_opid: Some(Opid(102)),
-        content: OutputIteratorExhausted,
-      ),
-      Opid(143): TraceOp(
-        opid: Opid(143),
-        parent_opid: Some(Opid(2)),
-        content: AdvanceInputIterator,
-      ),
-      Opid(144): TraceOp(
-        opid: Opid(144),
-        parent_opid: Some(Opid(1)),
-        content: YieldFrom(GetStartingTokens(Prime(PrimeNumber(3)))),
-      ),
-      Opid(145): TraceOp(
-        opid: Opid(145),
-        parent_opid: Some(Opid(2)),
-        content: YieldInto(SerializableContext(
-          current_token: Some(Prime(PrimeNumber(3))),
-          tokens: {
-            Vid(1): Some(Prime(PrimeNumber(3))),
-          },
-        )),
-      ),
-      Opid(146): TraceOp(
-        opid: Opid(146),
-        parent_opid: Some(Opid(2)),
-        content: YieldFrom(ProjectNeighborsOuter(SerializableContext(
-          current_token: Some(Prime(PrimeNumber(3))),
-          tokens: {
-            Vid(1): Some(Prime(PrimeNumber(3))),
-          },
-        ))),
-      ),
-      Opid(147): TraceOp(
-        opid: Opid(147),
-        parent_opid: Some(Opid(146)),
-        content: YieldFrom(ProjectNeighborsInner(0, Composite(CompositeNumber(4, [
-          2,
-        ])))),
-      ),
-      Opid(148): TraceOp(
-        opid: Opid(148),
-        parent_opid: Some(Opid(3)),
-        content: YieldInto(SerializableContext(
-          current_token: Some(Composite(CompositeNumber(4, [
-            2,
-          ]))),
-          tokens: {
-            Vid(1): Some(Prime(PrimeNumber(3))),
-          },
-          piggyback: Some([
-            SerializableContext(
-              current_token: None,
-              tokens: {
-                Vid(1): Some(Prime(PrimeNumber(3))),
-              },
-              suspended_tokens: [
-                Some(Prime(PrimeNumber(3))),
-              ],
-            ),
-          ]),
-        )),
-      ),
-      Opid(149): TraceOp(
-        opid: Opid(149),
-        parent_opid: Some(Opid(3)),
-        content: YieldFrom(ProjectNeighborsOuter(SerializableContext(
-          current_token: Some(Composite(CompositeNumber(4, [
-            2,
-          ]))),
-          tokens: {
-            Vid(1): Some(Prime(PrimeNumber(3))),
-          },
-          piggyback: Some([
-            SerializableContext(
-              current_token: None,
-              tokens: {
-                Vid(1): Some(Prime(PrimeNumber(3))),
-              },
-              suspended_tokens: [
-                Some(Prime(PrimeNumber(3))),
-              ],
-            ),
-          ]),
-        ))),
-      ),
-      Opid(150): TraceOp(
-        opid: Opid(150),
-        parent_opid: Some(Opid(149)),
-        content: YieldFrom(ProjectNeighborsInner(0, Prime(PrimeNumber(5)))),
-      ),
-      Opid(151): TraceOp(
-        opid: Opid(151),
-        parent_opid: Some(Opid(4)),
+      Opid(169): TraceOp(
+        opid: Opid(169),
+        parent_opid: Some(Opid(3)),
+        content: AdvanceInputIterator,
+      ),
+      Opid(170): TraceOp(
+        opid: Opid(170),
+        parent_opid: Some(Opid(2)),
+        content: AdvanceInputIterator,
+      ),
+      Opid(171): TraceOp(
+        opid: Opid(171),
+        parent_opid: Some(Opid(38)),
+        content: AdvanceInputIterator,
+      ),
+      Opid(172): TraceOp(
+        opid: Opid(172),
+        parent_opid: Some(Opid(38)),
         content: YieldInto(SerializableContext(
           current_token: Some(Prime(PrimeNumber(5))),
           tokens: {
             Vid(1): Some(Prime(PrimeNumber(3))),
           },
-          piggyback: Some([
-            SerializableContext(
-              current_token: None,
-              tokens: {
-                Vid(1): Some(Prime(PrimeNumber(3))),
-              },
-              suspended_tokens: [
-                Some(Composite(CompositeNumber(4, [
-                  2,
-                ]))),
-              ],
-              piggyback: Some([
-                SerializableContext(
-                  current_token: None,
-                  tokens: {
-                    Vid(1): Some(Prime(PrimeNumber(3))),
-                  },
-                  suspended_tokens: [
-                    Some(Prime(PrimeNumber(3))),
-                  ],
-                ),
-              ]),
-            ),
-          ]),
-        )),
-      ),
-      Opid(152): TraceOp(
-        opid: Opid(152),
-        parent_opid: Some(Opid(4)),
+        )),
+      ),
+      Opid(173): TraceOp(
+        opid: Opid(173),
+        parent_opid: Some(Opid(38)),
         content: YieldFrom(ProjectNeighborsOuter(SerializableContext(
           current_token: Some(Prime(PrimeNumber(5))),
           tokens: {
             Vid(1): Some(Prime(PrimeNumber(3))),
           },
-          piggyback: Some([
-            SerializableContext(
-              current_token: None,
-              tokens: {
-                Vid(1): Some(Prime(PrimeNumber(3))),
-              },
-              suspended_tokens: [
-                Some(Composite(CompositeNumber(4, [
-                  2,
-                ]))),
-              ],
-              piggyback: Some([
-                SerializableContext(
-                  current_token: None,
-                  tokens: {
-                    Vid(1): Some(Prime(PrimeNumber(3))),
-                  },
-                  suspended_tokens: [
-                    Some(Prime(PrimeNumber(3))),
-                  ],
-                ),
-              ]),
-            ),
-          ]),
         ))),
       ),
-      Opid(153): TraceOp(
-        opid: Opid(153),
-        parent_opid: Some(Opid(152)),
+      Opid(174): TraceOp(
+        opid: Opid(174),
+        parent_opid: Some(Opid(173)),
         content: YieldFrom(ProjectNeighborsInner(0, Composite(CompositeNumber(6, [
           2,
           3,
         ])))),
       ),
-      Opid(154): TraceOp(
-        opid: Opid(154),
-        parent_opid: Some(Opid(5)),
->>>>>>> 543e1c6f
-        content: YieldInto(SerializableContext(
-          current_token: Some(Prime(PrimeNumber(3))),
-          tokens: {
-            Vid(1): Some(Prime(PrimeNumber(3))),
-            Vid(2): Some(Prime(PrimeNumber(3))),
-          },
-        )),
-      ),
-<<<<<<< HEAD
-      Opid(131): TraceOp(
-        opid: Opid(131),
-        parent_opid: Some(Opid(2)),
-=======
-      Opid(155): TraceOp(
-        opid: Opid(155),
-        parent_opid: Some(Opid(5)),
->>>>>>> 543e1c6f
-        content: YieldFrom(ProjectProperty(SerializableContext(
-          current_token: Some(Prime(PrimeNumber(3))),
-          tokens: {
-            Vid(1): Some(Prime(PrimeNumber(3))),
-            Vid(2): Some(Prime(PrimeNumber(3))),
-          },
-        ), Int64(3))),
-      ),
-<<<<<<< HEAD
-      Opid(132): TraceOp(
-        opid: Opid(132),
-        parent_opid: Some(Opid(3)),
-=======
-      Opid(156): TraceOp(
-        opid: Opid(156),
-        parent_opid: Some(Opid(6)),
->>>>>>> 543e1c6f
-        content: YieldInto(SerializableContext(
-          current_token: Some(Prime(PrimeNumber(3))),
-          tokens: {
-            Vid(1): Some(Prime(PrimeNumber(3))),
-            Vid(2): Some(Prime(PrimeNumber(3))),
-          },
-          values: [
-            Int64(3),
-          ],
-        )),
-      ),
-<<<<<<< HEAD
-      Opid(133): TraceOp(
-        opid: Opid(133),
-        parent_opid: Some(Opid(3)),
-=======
-      Opid(157): TraceOp(
-        opid: Opid(157),
-        parent_opid: Some(Opid(6)),
->>>>>>> 543e1c6f
-        content: YieldFrom(ProjectProperty(SerializableContext(
-          current_token: Some(Prime(PrimeNumber(3))),
-          tokens: {
-            Vid(1): Some(Prime(PrimeNumber(3))),
-            Vid(2): Some(Prime(PrimeNumber(3))),
-          },
-          values: [
-            Int64(3),
-          ],
-        ), Int64(3))),
-      ),
-<<<<<<< HEAD
-      Opid(134): TraceOp(
-        opid: Opid(134),
-        parent_opid: Some(Opid(3)),
-        content: AdvanceInputIterator,
-      ),
-      Opid(135): TraceOp(
-        opid: Opid(135),
-        parent_opid: Some(Opid(2)),
-        content: AdvanceInputIterator,
-      ),
-      Opid(136): TraceOp(
-        opid: Opid(136),
-        parent_opid: Some(Opid(13)),
-        content: AdvanceInputIterator,
-      ),
-      Opid(137): TraceOp(
-        opid: Opid(137),
-        parent_opid: Some(Opid(13)),
-        content: YieldInto(SerializableContext(
-          current_token: Some(Prime(PrimeNumber(3))),
-          tokens: {
-            Vid(1): Some(Prime(PrimeNumber(3))),
-          },
-        )),
-      ),
-      Opid(138): TraceOp(
-        opid: Opid(138),
-        parent_opid: Some(Opid(13)),
-        content: YieldFrom(ProjectNeighborsOuter(SerializableContext(
-          current_token: Some(Prime(PrimeNumber(3))),
-          tokens: {
-            Vid(1): Some(Prime(PrimeNumber(3))),
-          },
-        ))),
-      ),
-      Opid(139): TraceOp(
-        opid: Opid(139),
-        parent_opid: Some(Opid(138)),
-        content: YieldFrom(ProjectNeighborsInner(0, Composite(CompositeNumber(4, [
-          2,
-        ])))),
-      ),
-      Opid(140): TraceOp(
-        opid: Opid(140),
-        parent_opid: Some(Opid(2)),
-=======
-      Opid(158): TraceOp(
-        opid: Opid(158),
-        parent_opid: None,
-        content: ProduceQueryResult({
-          "next": Int64(3),
-          "value": Int64(3),
-        }),
-      ),
-      Opid(159): TraceOp(
-        opid: Opid(159),
-        parent_opid: Some(Opid(6)),
-        content: AdvanceInputIterator,
-      ),
-      Opid(160): TraceOp(
-        opid: Opid(160),
-        parent_opid: Some(Opid(5)),
-        content: AdvanceInputIterator,
-      ),
-      Opid(161): TraceOp(
-        opid: Opid(161),
-        parent_opid: Some(Opid(5)),
->>>>>>> 543e1c6f
-        content: YieldInto(SerializableContext(
-          current_token: Some(Composite(CompositeNumber(4, [
-            2,
-          ]))),
-          tokens: {
-            Vid(1): Some(Prime(PrimeNumber(3))),
-            Vid(2): Some(Composite(CompositeNumber(4, [
-              2,
-            ]))),
-          },
-        )),
-      ),
-<<<<<<< HEAD
-      Opid(141): TraceOp(
-        opid: Opid(141),
-        parent_opid: Some(Opid(2)),
-=======
-      Opid(162): TraceOp(
-        opid: Opid(162),
-        parent_opid: Some(Opid(5)),
->>>>>>> 543e1c6f
-        content: YieldFrom(ProjectProperty(SerializableContext(
-          current_token: Some(Composite(CompositeNumber(4, [
-            2,
-          ]))),
-          tokens: {
-            Vid(1): Some(Prime(PrimeNumber(3))),
-            Vid(2): Some(Composite(CompositeNumber(4, [
-              2,
-            ]))),
-          },
-        ), Int64(4))),
-      ),
-<<<<<<< HEAD
-      Opid(142): TraceOp(
-        opid: Opid(142),
-        parent_opid: Some(Opid(3)),
-=======
-      Opid(163): TraceOp(
-        opid: Opid(163),
-        parent_opid: Some(Opid(6)),
->>>>>>> 543e1c6f
-        content: YieldInto(SerializableContext(
-          current_token: Some(Prime(PrimeNumber(3))),
-          tokens: {
-            Vid(1): Some(Prime(PrimeNumber(3))),
-            Vid(2): Some(Composite(CompositeNumber(4, [
-              2,
-            ]))),
-          },
-          values: [
-            Int64(4),
-          ],
-        )),
-      ),
-<<<<<<< HEAD
-      Opid(143): TraceOp(
-        opid: Opid(143),
-        parent_opid: Some(Opid(3)),
-=======
-      Opid(164): TraceOp(
-        opid: Opid(164),
-        parent_opid: Some(Opid(6)),
->>>>>>> 543e1c6f
-        content: YieldFrom(ProjectProperty(SerializableContext(
-          current_token: Some(Prime(PrimeNumber(3))),
-          tokens: {
-            Vid(1): Some(Prime(PrimeNumber(3))),
-            Vid(2): Some(Composite(CompositeNumber(4, [
-              2,
-            ]))),
-          },
-          values: [
-            Int64(4),
-          ],
-        ), Int64(3))),
-      ),
-<<<<<<< HEAD
-      Opid(144): TraceOp(
-        opid: Opid(144),
-        parent_opid: Some(Opid(3)),
-        content: AdvanceInputIterator,
-      ),
-      Opid(145): TraceOp(
-        opid: Opid(145),
-        parent_opid: Some(Opid(2)),
-        content: AdvanceInputIterator,
-      ),
-      Opid(146): TraceOp(
-        opid: Opid(146),
-        parent_opid: Some(Opid(24)),
-        content: AdvanceInputIterator,
-      ),
-      Opid(147): TraceOp(
-        opid: Opid(147),
-        parent_opid: Some(Opid(24)),
-        content: YieldInto(SerializableContext(
-          current_token: Some(Composite(CompositeNumber(4, [
-            2,
-          ]))),
-          tokens: {
-            Vid(1): Some(Prime(PrimeNumber(3))),
-          },
-        )),
-      ),
-      Opid(148): TraceOp(
-        opid: Opid(148),
-        parent_opid: Some(Opid(24)),
-        content: YieldFrom(ProjectNeighborsOuter(SerializableContext(
-          current_token: Some(Composite(CompositeNumber(4, [
-            2,
-          ]))),
-          tokens: {
-            Vid(1): Some(Prime(PrimeNumber(3))),
-          },
-        ))),
-      ),
-      Opid(149): TraceOp(
-        opid: Opid(149),
-        parent_opid: Some(Opid(148)),
-        content: YieldFrom(ProjectNeighborsInner(0, Prime(PrimeNumber(5)))),
-      ),
-      Opid(150): TraceOp(
-        opid: Opid(150),
-        parent_opid: Some(Opid(2)),
-=======
-      Opid(165): TraceOp(
-        opid: Opid(165),
-        parent_opid: None,
-        content: ProduceQueryResult({
-          "next": Int64(4),
-          "value": Int64(3),
-        }),
-      ),
-      Opid(166): TraceOp(
-        opid: Opid(166),
-        parent_opid: Some(Opid(6)),
-        content: AdvanceInputIterator,
-      ),
-      Opid(167): TraceOp(
-        opid: Opid(167),
-        parent_opid: Some(Opid(5)),
-        content: AdvanceInputIterator,
-      ),
-      Opid(168): TraceOp(
-        opid: Opid(168),
-        parent_opid: Some(Opid(5)),
->>>>>>> 543e1c6f
-        content: YieldInto(SerializableContext(
-          current_token: Some(Prime(PrimeNumber(5))),
-          tokens: {
-            Vid(1): Some(Prime(PrimeNumber(3))),
-            Vid(2): Some(Prime(PrimeNumber(5))),
-          },
-        )),
-      ),
-<<<<<<< HEAD
-      Opid(151): TraceOp(
-        opid: Opid(151),
-        parent_opid: Some(Opid(2)),
-=======
-      Opid(169): TraceOp(
-        opid: Opid(169),
-        parent_opid: Some(Opid(5)),
->>>>>>> 543e1c6f
-        content: YieldFrom(ProjectProperty(SerializableContext(
-          current_token: Some(Prime(PrimeNumber(5))),
-          tokens: {
-            Vid(1): Some(Prime(PrimeNumber(3))),
-            Vid(2): Some(Prime(PrimeNumber(5))),
-          },
-        ), Int64(5))),
-      ),
-<<<<<<< HEAD
-      Opid(152): TraceOp(
-        opid: Opid(152),
-        parent_opid: Some(Opid(3)),
-=======
-      Opid(170): TraceOp(
-        opid: Opid(170),
-        parent_opid: Some(Opid(6)),
->>>>>>> 543e1c6f
-        content: YieldInto(SerializableContext(
-          current_token: Some(Prime(PrimeNumber(3))),
-          tokens: {
-            Vid(1): Some(Prime(PrimeNumber(3))),
-            Vid(2): Some(Prime(PrimeNumber(5))),
-          },
-          values: [
-            Int64(5),
-          ],
-        )),
-      ),
-<<<<<<< HEAD
-      Opid(153): TraceOp(
-        opid: Opid(153),
-        parent_opid: Some(Opid(3)),
-=======
-      Opid(171): TraceOp(
-        opid: Opid(171),
-        parent_opid: Some(Opid(6)),
->>>>>>> 543e1c6f
-        content: YieldFrom(ProjectProperty(SerializableContext(
-          current_token: Some(Prime(PrimeNumber(3))),
-          tokens: {
-            Vid(1): Some(Prime(PrimeNumber(3))),
-            Vid(2): Some(Prime(PrimeNumber(5))),
-          },
-          values: [
-            Int64(5),
-          ],
-        ), Int64(3))),
-      ),
-<<<<<<< HEAD
-      Opid(154): TraceOp(
-        opid: Opid(154),
-        parent_opid: Some(Opid(3)),
-        content: AdvanceInputIterator,
-      ),
-      Opid(155): TraceOp(
-        opid: Opid(155),
-        parent_opid: Some(Opid(2)),
-        content: AdvanceInputIterator,
-      ),
-      Opid(156): TraceOp(
-        opid: Opid(156),
-        parent_opid: Some(Opid(35)),
-        content: AdvanceInputIterator,
-      ),
-      Opid(157): TraceOp(
-        opid: Opid(157),
-        parent_opid: Some(Opid(35)),
-        content: YieldInto(SerializableContext(
-          current_token: Some(Prime(PrimeNumber(5))),
-          tokens: {
-            Vid(1): Some(Prime(PrimeNumber(3))),
-          },
-        )),
-      ),
-      Opid(158): TraceOp(
-        opid: Opid(158),
-        parent_opid: Some(Opid(35)),
-        content: YieldFrom(ProjectNeighborsOuter(SerializableContext(
-          current_token: Some(Prime(PrimeNumber(5))),
-          tokens: {
-            Vid(1): Some(Prime(PrimeNumber(3))),
-          },
-        ))),
-      ),
-      Opid(159): TraceOp(
-        opid: Opid(159),
-        parent_opid: Some(Opid(158)),
-        content: YieldFrom(ProjectNeighborsInner(0, Composite(CompositeNumber(6, [
-          2,
-          3,
-        ])))),
-      ),
-      Opid(160): TraceOp(
-        opid: Opid(160),
-        parent_opid: Some(Opid(2)),
-=======
-      Opid(172): TraceOp(
-        opid: Opid(172),
-        parent_opid: None,
-        content: ProduceQueryResult({
-          "next": Int64(5),
-          "value": Int64(3),
-        }),
-      ),
-      Opid(173): TraceOp(
-        opid: Opid(173),
-        parent_opid: Some(Opid(6)),
-        content: AdvanceInputIterator,
-      ),
-      Opid(174): TraceOp(
-        opid: Opid(174),
-        parent_opid: Some(Opid(5)),
-        content: AdvanceInputIterator,
-      ),
       Opid(175): TraceOp(
         opid: Opid(175),
-        parent_opid: Some(Opid(5)),
->>>>>>> 543e1c6f
+        parent_opid: Some(Opid(2)),
         content: YieldInto(SerializableContext(
           current_token: Some(Composite(CompositeNumber(6, [
             2,
@@ -2610,15 +1557,9 @@
           },
         )),
       ),
-<<<<<<< HEAD
-      Opid(161): TraceOp(
-        opid: Opid(161),
-        parent_opid: Some(Opid(2)),
-=======
       Opid(176): TraceOp(
         opid: Opid(176),
-        parent_opid: Some(Opid(5)),
->>>>>>> 543e1c6f
+        parent_opid: Some(Opid(2)),
         content: YieldFrom(ProjectProperty(SerializableContext(
           current_token: Some(Composite(CompositeNumber(6, [
             2,
@@ -2633,15 +1574,9 @@
           },
         ), Int64(6))),
       ),
-<<<<<<< HEAD
-      Opid(162): TraceOp(
-        opid: Opid(162),
-        parent_opid: Some(Opid(3)),
-=======
       Opid(177): TraceOp(
         opid: Opid(177),
-        parent_opid: Some(Opid(6)),
->>>>>>> 543e1c6f
+        parent_opid: Some(Opid(3)),
         content: YieldInto(SerializableContext(
           current_token: Some(Prime(PrimeNumber(3))),
           tokens: {
@@ -2656,15 +1591,9 @@
           ],
         )),
       ),
-<<<<<<< HEAD
-      Opid(163): TraceOp(
-        opid: Opid(163),
-        parent_opid: Some(Opid(3)),
-=======
       Opid(178): TraceOp(
         opid: Opid(178),
-        parent_opid: Some(Opid(6)),
->>>>>>> 543e1c6f
+        parent_opid: Some(Opid(3)),
         content: YieldFrom(ProjectProperty(SerializableContext(
           current_token: Some(Prime(PrimeNumber(3))),
           tokens: {
@@ -2679,42 +1608,6 @@
           ],
         ), Int64(3))),
       ),
-<<<<<<< HEAD
-      Opid(164): TraceOp(
-        opid: Opid(164),
-        parent_opid: Some(Opid(3)),
-        content: AdvanceInputIterator,
-      ),
-      Opid(165): TraceOp(
-        opid: Opid(165),
-        parent_opid: Some(Opid(2)),
-        content: AdvanceInputIterator,
-      ),
-      Opid(166): TraceOp(
-        opid: Opid(166),
-        parent_opid: Some(Opid(158)),
-        content: OutputIteratorExhausted,
-      ),
-      Opid(167): TraceOp(
-        opid: Opid(167),
-        parent_opid: Some(Opid(148)),
-        content: OutputIteratorExhausted,
-      ),
-      Opid(168): TraceOp(
-        opid: Opid(168),
-        parent_opid: Some(Opid(138)),
-        content: OutputIteratorExhausted,
-      ),
-      Opid(169): TraceOp(
-        opid: Opid(169),
-        parent_opid: Some(Opid(1)),
-        content: OutputIteratorExhausted,
-      ),
-      Opid(170): TraceOp(
-        opid: Opid(170),
-        parent_opid: Some(Opid(2)),
-        content: InputIteratorExhausted,
-=======
       Opid(179): TraceOp(
         opid: Opid(179),
         parent_opid: None,
@@ -2725,113 +1618,54 @@
       ),
       Opid(180): TraceOp(
         opid: Opid(180),
-        parent_opid: Some(Opid(6)),
+        parent_opid: Some(Opid(3)),
         content: AdvanceInputIterator,
       ),
       Opid(181): TraceOp(
         opid: Opid(181),
-        parent_opid: Some(Opid(5)),
+        parent_opid: Some(Opid(2)),
         content: AdvanceInputIterator,
       ),
       Opid(182): TraceOp(
         opid: Opid(182),
-        parent_opid: Some(Opid(152)),
+        parent_opid: Some(Opid(173)),
         content: OutputIteratorExhausted,
       ),
       Opid(183): TraceOp(
         opid: Opid(183),
-        parent_opid: Some(Opid(4)),
-        content: AdvanceInputIterator,
+        parent_opid: Some(Opid(162)),
+        content: OutputIteratorExhausted,
       ),
       Opid(184): TraceOp(
         opid: Opid(184),
-        parent_opid: Some(Opid(149)),
+        parent_opid: Some(Opid(151)),
         content: OutputIteratorExhausted,
       ),
       Opid(185): TraceOp(
         opid: Opid(185),
-        parent_opid: Some(Opid(3)),
-        content: AdvanceInputIterator,
+        parent_opid: Some(Opid(1)),
+        content: OutputIteratorExhausted,
       ),
       Opid(186): TraceOp(
         opid: Opid(186),
-        parent_opid: Some(Opid(146)),
-        content: OutputIteratorExhausted,
->>>>>>> 543e1c6f
+        parent_opid: Some(Opid(2)),
+        content: InputIteratorExhausted,
       ),
       Opid(187): TraceOp(
         opid: Opid(187),
         parent_opid: Some(Opid(2)),
         content: OutputIteratorExhausted,
       ),
-<<<<<<< HEAD
-      Opid(172): TraceOp(
-        opid: Opid(172),
-        parent_opid: Some(Opid(3)),
-        content: InputIteratorExhausted,
-      ),
-      Opid(173): TraceOp(
-        opid: Opid(173),
-        parent_opid: Some(Opid(3)),
-        content: OutputIteratorExhausted,
-      ),
-=======
       Opid(188): TraceOp(
         opid: Opid(188),
-        parent_opid: Some(Opid(1)),
-        content: OutputIteratorExhausted,
+        parent_opid: Some(Opid(3)),
+        content: InputIteratorExhausted,
       ),
       Opid(189): TraceOp(
         opid: Opid(189),
-        parent_opid: Some(Opid(2)),
-        content: InputIteratorExhausted,
-      ),
-      Opid(190): TraceOp(
-        opid: Opid(190),
-        parent_opid: Some(Opid(2)),
+        parent_opid: Some(Opid(3)),
         content: OutputIteratorExhausted,
       ),
-      Opid(191): TraceOp(
-        opid: Opid(191),
-        parent_opid: Some(Opid(3)),
-        content: InputIteratorExhausted,
-      ),
-      Opid(192): TraceOp(
-        opid: Opid(192),
-        parent_opid: Some(Opid(3)),
-        content: OutputIteratorExhausted,
-      ),
-      Opid(193): TraceOp(
-        opid: Opid(193),
-        parent_opid: Some(Opid(4)),
-        content: InputIteratorExhausted,
-      ),
-      Opid(194): TraceOp(
-        opid: Opid(194),
-        parent_opid: Some(Opid(4)),
-        content: OutputIteratorExhausted,
-      ),
-      Opid(195): TraceOp(
-        opid: Opid(195),
-        parent_opid: Some(Opid(5)),
-        content: InputIteratorExhausted,
-      ),
-      Opid(196): TraceOp(
-        opid: Opid(196),
-        parent_opid: Some(Opid(5)),
-        content: OutputIteratorExhausted,
-      ),
-      Opid(197): TraceOp(
-        opid: Opid(197),
-        parent_opid: Some(Opid(6)),
-        content: InputIteratorExhausted,
-      ),
-      Opid(198): TraceOp(
-        opid: Opid(198),
-        parent_opid: Some(Opid(6)),
-        content: OutputIteratorExhausted,
-      ),
->>>>>>> 543e1c6f
     },
     ir_query: IRQuery(
       root_name: "Number",
