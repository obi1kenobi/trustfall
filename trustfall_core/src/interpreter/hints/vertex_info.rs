use std::collections::HashSet;
use std::{
    collections::BTreeMap,
    ops::{Bound, RangeBounds},
    sync::Arc,
};

use crate::{
    interpreter::InterpretedQuery,
    ir::{
        Argument, FieldRef, FieldValue, IREdge, IRFold, IRQueryComponent, IRVertex, LocalField,
        Operation, Vid,
    },
};

use super::{dynamic::DynamicallyResolvedValue, CandidateValue, EdgeInfo, Range};

/// Represents a required property of a specific vertex
#[non_exhaustive]
#[derive(Debug, Clone, PartialEq, Eq, Hash)]
pub struct RequiredProperty {
    pub name: Arc<str>,
}

impl RequiredProperty {
    pub fn new(name: Arc<str>) -> Self {
        Self { name }
    }
}

/// Information about what the currently-executing query needs at a specific vertex.
#[cfg_attr(docsrs, doc(notable_trait))]
pub trait VertexInfo: super::sealed::__Sealed {
    /// The unique ID of the vertex this [`VertexInfo`] describes.
    fn vid(&self) -> Vid;

    /// The type coercion (`... on SomeType`) applied by the query at this vertex, if any.
    fn coerced_to_type(&self) -> Option<&Arc<str>>;

    /// Return all properties required for the current vertex, including: output, filtered, and
    /// tagged properties. It's guaranteed that each property will only show once in the iterator,
    /// so even if a property has been used as a filter and output, it will only show once.
    ///
    /// There is no guaranteed order.
    ///
    /// This can be especially useful for adapters doing network calls. For example, if the adapter
    /// is using a relational database, it can retrieve the name of all properties and
    /// only request those columns from the table.
    fn required_properties(&self) -> Box<dyn Iterator<Item = RequiredProperty> + '_>;

    /// Check whether the query demands this vertex property to have specific values:
    /// a single value, or one of a set or range of values. The candidate values
    /// are known *statically*: up-front, without executing any of the query.
    ///
    /// For example, filtering a property based on a query variable (e.g.
    /// `@filter(op: "=", value: ["$expected"])`) means the filtered property will
    /// need to match the value of the `expected` query variable. This variable's value is known
    /// up-front at the beginning of query execution, so the filtered property has
    /// a statically-required value.
    ///
    /// In contrast, filters relying the value of a `@tag` do not produce
    /// statically-required values, since the `@tag` value must be computed at runtime.
    /// For this case, see the [`VertexInfo::dynamically_required_property()`] method.
    fn statically_required_property(&self, name: &str) -> Option<CandidateValue<FieldValue>>;

    /// Check whether the query demands this vertex property to have specific values:
    /// a single value, or one of a set or range of values. The candidate values
    /// are only known *dynamically* i.e. require some of the query
    /// to have already been executed at the point when this method is called.
    ///
    /// For example, filtering a property with `@filter(op: "=", value: ["%expected"])`
    /// means the property must have a value equal to the value of an earlier property
    /// whose value is tagged like `@tag(name: "expected")`. If the vertex containing
    /// the tagged property has already been resolved in this query, this method will offer
    /// to produce candidate values based on that tag's value.
    ///
    /// If *only* static information and no dynamic information is known about a property's value,
    /// this method will return `None` in order to avoid unnecessary cloning.
    /// The [`VertexInfo::statically_required_property()`] method can be used to retrieve
    /// the statically-known information about the property's value.
    ///
    /// If *both* static and dynamic information is known about a property's value, all information
    /// will be merged automatically and presented via the output of this method.
    fn dynamically_required_property(&self, name: &str) -> Option<DynamicallyResolvedValue>;

    /// Returns info for the first not-yet-resolved edge by the given name that is *mandatory*:
    /// this vertex must contain the edge, or its result set will be discarded.
    ///
    /// Edges marked `@optional`, `@fold`, or `@recurse` are not mandatory:
    /// - `@optional` edges that don't exist produce `null` outputs.
    /// - `@fold` edges that don't exist produce empty aggregations.
    /// - `@recurse` always starts at depth 0 (i.e. returning the *current* vertex),
    ///   so the edge is not required to exist.
    fn first_mandatory_edge(&self, name: &str) -> Option<EdgeInfo>;

    /// Returns info for the first not-yet-resolved edge by the given name.
    ///
    /// Just a convenience wrapper over [`VertexInfo::edges_with_name()`].
    fn first_edge(&self, name: &str) -> Option<EdgeInfo>;

    /// Returns an iterator of all not-yet-resolved edges by that name originating from this vertex.
    ///
    /// This is the building block of [`VertexInfo::first_edge()`].
    /// When possible, prefer using that method as it will lead to more readable code.
    fn edges_with_name<'a>(&'a self, name: &'a str) -> Box<dyn Iterator<Item = EdgeInfo> + 'a>;

    /// Returns an iterator of all not-yet-resolved edges by that name that are *mandatory*:
    /// this vertex must contain the edge, or its result set will be discarded.
    ///
    /// This is the building block of [`VertexInfo::first_mandatory_edge()`].
    /// When possible, prefer using that method as it will lead to more readable code.
    fn mandatory_edges_with_name<'a>(
        &'a self,
        name: &'a str,
    ) -> Box<dyn Iterator<Item = EdgeInfo> + 'a>;
}

pub(super) trait InternalVertexInfo: super::sealed::__Sealed {
    fn query(&self) -> &InterpretedQuery;

    fn non_binding_filters(&self) -> bool;

    /// How far query execution has progressed thus far:
    /// - `Bound::Included` means that data from that [`Vid`] is available, and
    /// - `Bound::Excluded` means that data from that [`Vid`] is not yet available.
    /// Data from vertices with [`Vid`] values smaller than the given number is always available.
    fn execution_frontier(&self) -> Bound<Vid>;

    /// The vertex that this [`InternalVertexInfo`] represents.
    fn current_vertex(&self) -> &IRVertex;

    /// The component where the vertex represented by this [`InternalVertexInfo`] is found.
    fn current_component(&self) -> &IRQueryComponent;

    /// The component where resolution is happening,
    /// i.e. where the traversal through the optimization hints began.
    fn starting_component(&self) -> &IRQueryComponent;

    fn query_variables(&self) -> &BTreeMap<Arc<str>, FieldValue>;

    fn make_non_folded_edge_info(&self, edge: &IREdge) -> EdgeInfo;

    fn make_folded_edge_info(&self, fold: &IRFold) -> EdgeInfo;
}

impl<T: InternalVertexInfo + super::sealed::__Sealed> VertexInfo for T {
    fn vid(&self) -> Vid {
        self.current_vertex().vid
    }

    fn coerced_to_type(&self) -> Option<&Arc<str>> {
        let vertex = self.current_vertex();
        if vertex.coerced_from_type.is_some() {
            Some(&vertex.type_name)
        } else {
            None
        }
    }

    fn required_properties(&self) -> Box<dyn Iterator<Item = RequiredProperty> + '_> {
        let current_component = self.current_component();

        let current_vertex = self.current_vertex();

        let properties = current_component
            .outputs
            .values()
            .filter(|c| c.vertex_id == current_vertex.vid)
            .map(|c| RequiredProperty::new(c.field_name.clone()));

        let properties = properties.chain(
            current_vertex
                .filters
                .iter()
                .map(|f| RequiredProperty::new(f.left().field_name.clone())),
        );

        let properties = properties.chain(current_component.vertices.values().flat_map(|v| {
            v.filters
                .iter()
                .filter_map(|f| match f.right() {
                    Some(Argument::Tag(FieldRef::ContextField(ctx))) => {
                        if current_vertex.vid == ctx.vertex_id {
                            Some(ctx.field_name.clone())
                        } else {
                            None
                        }
                    }
                    _ => None,
                })
                .map(RequiredProperty::new)
        }));

        let mut seen_property = HashSet::new();
        Box::new(properties.filter(move |r| seen_property.insert(r.name.clone())))
    }

    fn statically_required_property(&self, property: &str) -> Option<CandidateValue<FieldValue>> {
        if self.non_binding_filters() {
            // This `VertexInfo` is in a place where the filters applied to fields
            // don't actually constrain their value in the usual way that lends itself
            // to optimization.
            //
            // For example, we may be looking at the data of a vertex produced by a `@recurse`,
            // where the *final* vertices produced by the recursion must satisfy the filters, but
            // intermediate layers of the recursion do not: non-matching ones will get filtered out,
            // but only after the edge recurses to their own neighbors as well.
            return None;
        }

        let query_variables = self.query_variables();

        // We only care about filtering operations that are both:
        // - on the requested property of this vertex, and
        // - statically-resolvable, i.e. do not depend on tagged arguments
        let mut relevant_filters = filters_on_local_property(self.current_vertex(), property)
            .filter(|op| {
                // Either there's no "right-hand side" in the operator (as in "is_not_null"),
                // or the right-hand side is a variable.
                matches!(op.right(), None | Some(Argument::Variable(..)))
            })
            .peekable();

        // Early-return in case there are no filters that apply here.
        let field = relevant_filters.peek()?.left();

        let candidate =
            compute_statically_known_candidate(field, relevant_filters, query_variables)
                .map(|x| x.cloned());
        debug_assert!(
            // Ensure we never return a range variant with a completely unrestricted range.
            candidate.clone().unwrap_or(CandidateValue::All) != CandidateValue::Range(Range::full()),
            "caught returning a range variant with a completely unrestricted range; it should have been CandidateValue::All instead"
        );

        candidate
    }

    fn dynamically_required_property(&self, property: &str) -> Option<DynamicallyResolvedValue> {
        if self.non_binding_filters() {
            // This `VertexInfo` is in a place where the filters applied to fields
            // don't actually constrain their value in the usual way that lends itself
            // to optimization.
            //
            // For example, we may be looking at the data of a vertex produced by a `@recurse`,
            // where the *final* vertices produced by the recursion must satisfy the filters, but
            // intermediate layers of the recursion do not: non-matching ones will get filtered out,
            // but only after the edge recurses to their own neighbors as well.
            return None;
        }

        // We only care about filtering operations that are all of the following:
        // - on the requested property of this vertex;
        // - dynamically-resolvable, i.e. depend on tagged arguments,
        // - the used tagged argument is from a vertex that has already been computed
        //   at the time this call was made, and
        // - use a supported filtering operation using those tagged arguments.
        let resolved_range = (Bound::Unbounded, self.execution_frontier());
        let relevant_filters: Vec<_> = filters_on_local_property(self.current_vertex(), property)
            .filter(|op| {
                matches!(
                    op,
                    Operation::Equals(..)
                        | Operation::NotEquals(..)
                        | Operation::LessThan(..)
                        | Operation::LessThanOrEqual(..)
                        | Operation::GreaterThan(..)
                        | Operation::GreaterThanOrEqual(..)
                        | Operation::OneOf(..)
                ) && match op.right() {
                    Some(Argument::Tag(FieldRef::ContextField(ctx))) => {
                        // Ensure the vertex holding the @tag has already been computed.
                        resolved_range.contains(&ctx.vertex_id)
                    }
                    Some(Argument::Tag(FieldRef::FoldSpecificField(fsf))) => {
                        // Ensure the fold holding the @tag has already been computed.
                        resolved_range.contains(&fsf.fold_root_vid)
                    }
                    _ => false,
                }
            })
            .collect();

        // Early-return in case there are no filters that apply here.
        let first_filter = relevant_filters.first()?;

<<<<<<< HEAD
        let initial_candidate = self
            .statically_required_property(property)
            .unwrap_or_else(|| {
                if first_filter.left().field_type.nullable() {
                    CandidateValue::All
                } else {
                    CandidateValue::Range(Range::full_non_null())
                }
            })
            .cloned();
=======
        let initial_candidate = self.statically_required_property(property).unwrap_or_else(|| {
            if first_filter.left().field_type.nullable {
                CandidateValue::All
            } else {
                CandidateValue::Range(Range::full_non_null())
            }
        });
>>>>>>> f5e3fe1e

        // Right now, this API only supports materializing the constraint from a single tag.
        // Choose which @filter to choose as the one providing the value.
        //
        // In order of priority, we'll choose:
        // - an `=` filter
        // - a `one_of` filter
        // - a `< / <= / > / >=` filter
        // - a `!=` filter,
        // breaking ties based on which filter was specified first.
        let filter_to_use = {
            relevant_filters.iter().find(|op| matches!(op, Operation::Equals(..))).unwrap_or_else(
                || {
                    relevant_filters
                        .iter()
                        .find(|op| matches!(op, Operation::OneOf(..)))
                        .unwrap_or_else(|| {
                            relevant_filters
                                .iter()
                                .find(|op| {
                                    matches!(
                                        op,
                                        Operation::LessThan(..)
                                            | Operation::LessThanOrEqual(..)
                                            | Operation::GreaterThan(..)
                                            | Operation::GreaterThanOrEqual(..)
                                    )
                                })
                                .unwrap_or(first_filter)
                        })
                },
            )
        };

        let field = filter_to_use
            .right()
            .expect("filter did not have an operand")
            .as_tag()
            .expect("operand was not a tag");
        let bare_operation = filter_to_use
            .try_map(|_| Ok::<(), ()>(()), |_| Ok(()))
            .expect("removing operands failed");
        Some(DynamicallyResolvedValue::new(
            self.query().clone(),
            self.starting_component(),
            field,
            bare_operation,
            initial_candidate,
        ))
    }

    fn edges_with_name<'a>(&'a self, name: &'a str) -> Box<dyn Iterator<Item = EdgeInfo> + 'a> {
        let component = self.current_component();
        let current_vid = self.current_vertex().vid;

        let non_folded_edges = component
            .edges
            .values()
            .filter(move |edge| edge.from_vid == current_vid && edge.edge_name.as_ref() == name)
            .map(|edge| self.make_non_folded_edge_info(edge.as_ref()));
        let folded_edges = component
            .folds
            .values()
            .filter(move |fold| fold.from_vid == current_vid && fold.edge_name.as_ref() == name)
            .map(|fold| self.make_folded_edge_info(fold.as_ref()));

        Box::new(non_folded_edges.chain(folded_edges))
    }

    fn mandatory_edges_with_name<'a>(
        &'a self,
        name: &'a str,
    ) -> Box<dyn Iterator<Item = EdgeInfo> + 'a> {
        if self.non_binding_filters() {
            Box::new(std::iter::empty())
        } else {
            Box::new(
                self.edges_with_name(name)
                    .filter(|edge| !edge.folded && !edge.optional && edge.recursive.is_none()),
            )
        }
    }

    fn first_mandatory_edge(&self, name: &str) -> Option<EdgeInfo> {
        self.mandatory_edges_with_name(name).next()
    }

    fn first_edge(&self, name: &str) -> Option<EdgeInfo> {
        self.edges_with_name(name).next()
    }
}

fn filters_on_local_property<'a: 'b, 'b>(
    vertex: &'a IRVertex,
    property_name: &'b str,
) -> impl Iterator<Item = &'a Operation<LocalField, Argument>> + 'b {
    vertex.filters.iter().filter(move |op| op.left().field_name.as_ref() == property_name)
}

fn compute_statically_known_candidate<'a, 'b>(
    field: &'a LocalField,
    relevant_filters: impl Iterator<Item = &'a Operation<LocalField, Argument>>,
    query_variables: &'b BTreeMap<Arc<str>, FieldValue>,
) -> Option<CandidateValue<&'b FieldValue>> {
    let is_subject_field_nullable = field.field_type.nullable();
    super::filters::candidate_from_statically_evaluated_filters(
        relevant_filters,
        query_variables,
        is_subject_field_nullable,
    )
}

#[cfg(test)]
mod tests {
    use std::{ops::Bound, sync::Arc};

    use crate::{
        interpreter::hints::{
            vertex_info::compute_statically_known_candidate, CandidateValue, Range,
        },
        ir::{Argument, FieldValue, LocalField, Operation, Type, VariableRef},
    };

    #[test]
    fn exclude_not_equals_candidates() {
        let first: Arc<str> = Arc::from("first");
        let second: Arc<str> = Arc::from("second");
        let third: Arc<str> = Arc::from("third");
        let null: Arc<str> = Arc::from("null");
        let list: Arc<str> = Arc::from("my_list");
        let longer_list: Arc<str> = Arc::from("longer_list");
        let nullable_int_type = Type::parse("Int").unwrap();
        let int_type = Type::parse("Int!").unwrap();
        let list_int_type = Type::parse("[Int!]!").unwrap();

        let first_var = Argument::Variable(VariableRef {
            variable_name: first.clone(),
            variable_type: int_type.clone(),
        });
        let second_var = Argument::Variable(VariableRef {
            variable_name: second.clone(),
            variable_type: int_type.clone(),
        });
        let null_var = Argument::Variable(VariableRef {
            variable_name: null.clone(),
            variable_type: nullable_int_type.clone(),
        });
        let list_var = Argument::Variable(VariableRef {
            variable_name: list.clone(),
            variable_type: list_int_type.clone(),
        });
        let longer_list_var = Argument::Variable(VariableRef {
            variable_name: longer_list.clone(),
            variable_type: list_int_type.clone(),
        });

        let local_field =
            LocalField { field_name: Arc::from("my_field"), field_type: nullable_int_type.clone() };

        let variables = btreemap! {
            first => FieldValue::Int64(1),
            second => FieldValue::Int64(2),
            third => FieldValue::Int64(3),
            null => FieldValue::Null,
            list => FieldValue::List(Arc::new([FieldValue::Int64(1), FieldValue::Int64(2)])),
            longer_list => FieldValue::List(Arc::new([FieldValue::Int64(1), FieldValue::Int64(2), FieldValue::Int64(3)])),
        };

        let test_data = [
            // Both `= 1` and `!= 1` are impossible to satisfy simultaneously.
            (
                vec![
                    Operation::NotEquals(local_field.clone(), first_var.clone()),
                    Operation::Equals(local_field.clone(), first_var.clone()),
                ],
                Some(CandidateValue::Impossible),
            ),
            // `= 2` and `!= 1` means the value must be 2.
            (
                vec![
                    Operation::NotEquals(local_field.clone(), first_var.clone()),
                    Operation::Equals(local_field.clone(), second_var.clone()),
                ],
                Some(CandidateValue::Single(&variables["second"])),
            ),
            //
            // `one_of [1, 2]` and `!= 1` allows only `2`.
            (
                vec![
                    Operation::OneOf(local_field.clone(), list_var.clone()),
                    Operation::NotEquals(local_field.clone(), first_var.clone()),
                ],
                Some(CandidateValue::Single(&variables["second"])),
            ),
            //
            // `one_of [1, 2, 3]` and `not_one_of [1, 2]` allows only `3`.
            (
                vec![
                    Operation::OneOf(local_field.clone(), longer_list_var.clone()),
                    Operation::NotOneOf(local_field.clone(), list_var.clone()),
                ],
                Some(CandidateValue::Single(&variables["third"])),
            ),
            //
            // `>= 2` and `not_one_of [1, 2]` produces the exclusive > 2 range
            (
                vec![
                    Operation::GreaterThanOrEqual(local_field.clone(), second_var.clone()),
                    Operation::NotOneOf(local_field.clone(), list_var.clone()),
                ],
                Some(CandidateValue::Range(Range::with_start(
                    Bound::Excluded(&variables["second"]),
                    true,
                ))),
            ),
            //
            // `>= 2` and `is_not_null` and `not_one_of [1, 2]` produces the exclusive non-null > 2 range
            (
                vec![
                    Operation::GreaterThanOrEqual(local_field.clone(), second_var.clone()),
                    Operation::NotOneOf(local_field.clone(), list_var.clone()),
                    Operation::IsNotNull(local_field.clone()),
                ],
                Some(CandidateValue::Range(Range::with_start(
                    Bound::Excluded(&variables["second"]),
                    false,
                ))),
            ),
            //
            // `> 2` and `is_not_null` produces the exclusive non-null > 2 range
            (
                vec![
                    Operation::GreaterThan(local_field.clone(), second_var.clone()),
                    Operation::IsNotNull(local_field.clone()),
                ],
                Some(CandidateValue::Range(Range::with_start(
                    Bound::Excluded(&variables["second"]),
                    false,
                ))),
            ),
            //
            // `<= 2` and `!= 2` and `is_not_null` produces the exclusive non-null < 2 range
            (
                vec![
                    Operation::LessThanOrEqual(local_field.clone(), second_var.clone()),
                    Operation::NotEquals(local_field.clone(), second_var.clone()),
                    Operation::IsNotNull(local_field.clone()),
                ],
                Some(CandidateValue::Range(Range::with_end(
                    Bound::Excluded(&variables["second"]),
                    false,
                ))),
            ),
            //
            // `< 2` and `is_not_null` produces the exclusive non-null < 2 range
            (
                vec![
                    Operation::LessThan(local_field.clone(), second_var.clone()),
                    Operation::IsNotNull(local_field.clone()),
                ],
                Some(CandidateValue::Range(Range::with_end(
                    Bound::Excluded(&variables["second"]),
                    false,
                ))),
            ),
            //
            // `is_not_null` by itself only eliminates null
            (
                vec![Operation::IsNotNull(local_field.clone())],
                Some(CandidateValue::Range(Range::full_non_null())),
            ),
            //
            // `!= null` also elminates null
            (
                vec![Operation::NotEquals(local_field.clone(), null_var.clone())],
                Some(CandidateValue::Range(Range::full_non_null())),
            ),
            //
            // `!= 1` by itself doesn't produce any candidates
            (vec![Operation::NotEquals(local_field.clone(), first_var.clone())], None),
            //
            // `not_one_of [1, 2]` by itself doesn't produce any candidates
            (vec![Operation::NotEquals(local_field.clone(), list_var.clone())], None),
        ];

        for (filters, expected_output) in test_data {
            assert_eq!(
                expected_output,
                compute_statically_known_candidate(&local_field, filters.iter(), &variables),
                "with {filters:?}",
            );
        }

        // Explicitly drop these values, so clippy stops complaining about unneccessary clones earlier.
        drop((
            first_var,
            second_var,
            null_var,
            list_var,
            longer_list_var,
            local_field,
            int_type,
            nullable_int_type,
            list_int_type,
        ));
    }

    #[test]
    fn use_schema_to_exclude_null_from_range() {
        let first: Arc<str> = Arc::from("first");
        let int_type = Type::parse("Int!").unwrap();

        let first_var = Argument::Variable(VariableRef {
            variable_name: first.clone(),
            variable_type: int_type.clone(),
        });

        let local_field =
            LocalField { field_name: Arc::from("my_field"), field_type: int_type.clone() };

        let variables = btreemap! {
            first => FieldValue::Int64(1),
        };

        let test_data = [
            // The local field is non-nullable.
            // When we apply a range bound on the field, the range must be non-nullable too.
            (
                vec![Operation::GreaterThanOrEqual(local_field.clone(), first_var.clone())],
                Some(CandidateValue::Range(Range::with_start(
                    Bound::Included(&variables["first"]),
                    false,
                ))),
            ),
            (
                vec![Operation::GreaterThan(local_field.clone(), first_var.clone())],
                Some(CandidateValue::Range(Range::with_start(
                    Bound::Excluded(&variables["first"]),
                    false,
                ))),
            ),
            (
                vec![Operation::LessThan(local_field.clone(), first_var.clone())],
                Some(CandidateValue::Range(Range::with_end(
                    Bound::Excluded(&variables["first"]),
                    false,
                ))),
            ),
            (
                vec![Operation::LessThanOrEqual(local_field.clone(), first_var.clone())],
                Some(CandidateValue::Range(Range::with_end(
                    Bound::Included(&variables["first"]),
                    false,
                ))),
            ),
        ];

        for (filters, expected_output) in test_data {
            assert_eq!(
                expected_output,
                compute_statically_known_candidate(&local_field, filters.iter(), &variables),
                "with {filters:?}",
            );
        }

        // Explicitly drop these values, so clippy stops complaining about unneccessary clones earlier.
        drop((first_var, local_field, int_type));
    }
}<|MERGE_RESOLUTION|>--- conflicted
+++ resolved
@@ -284,26 +284,13 @@
         // Early-return in case there are no filters that apply here.
         let first_filter = relevant_filters.first()?;
 
-<<<<<<< HEAD
-        let initial_candidate = self
-            .statically_required_property(property)
-            .unwrap_or_else(|| {
-                if first_filter.left().field_type.nullable() {
-                    CandidateValue::All
-                } else {
-                    CandidateValue::Range(Range::full_non_null())
-                }
-            })
-            .cloned();
-=======
         let initial_candidate = self.statically_required_property(property).unwrap_or_else(|| {
-            if first_filter.left().field_type.nullable {
+            if first_filter.left().field_type.nullable() {
                 CandidateValue::All
             } else {
                 CandidateValue::Range(Range::full_non_null())
             }
         });
->>>>>>> f5e3fe1e
 
         // Right now, this API only supports materializing the constraint from a single tag.
         // Choose which @filter to choose as the one providing the value.
