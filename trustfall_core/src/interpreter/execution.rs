--- conflicted
+++ resolved
@@ -86,11 +86,7 @@
     }
 }
 
-<<<<<<< HEAD
 pub(super) fn perform_coercion<'query, DataToken>(
-=======
-fn perform_coercion<'query, DataToken>(
->>>>>>> 4769516e
     adapter: &RefCell<impl Adapter<'query, DataToken = DataToken> + 'query>,
     query: &InterpretedQuery,
     vertex: &IRVertex,
@@ -1005,11 +1001,7 @@
     iterator: Box<dyn Iterator<Item = DataContext<DataToken>> + 'query>,
 ) -> Box<dyn Iterator<Item = DataContext<DataToken>> + 'query> {
     let expanded_iterator = if let Some(recursive) = &edge.recursive {
-<<<<<<< HEAD
         expand_recursive_edge2(
-=======
-        expand_recursive_edge(
->>>>>>> 4769516e
             adapter.clone(),
             query,
             component,
