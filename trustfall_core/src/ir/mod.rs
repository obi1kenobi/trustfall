--- conflicted
+++ resolved
@@ -1,9 +1,6 @@
 //! Trustfall intermediate representation (IR)
-<<<<<<< HEAD
 
 fn dead() {}
-=======
->>>>>>> e1f44937
 
 mod indexed;
 pub mod serialization;
