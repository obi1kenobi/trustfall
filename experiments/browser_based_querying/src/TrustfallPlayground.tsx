import { css } from '@emotion/react';
import { LoadingButton } from '@mui/lab';
import {
  Box,
  Button,
  FormControl,
  Grid,
  InputLabel,
  MenuItem,
  Paper,
  Select,
  SelectChangeEvent,
<<<<<<< HEAD
  MenuItem,
  Typography,
  Theme,
  SxProps,
  Tooltip,
=======
  SxProps,
  Typography,
>>>>>>> 8c1c9bb9
} from '@mui/material';
import { GraphQLSchema } from 'graphql';
import * as monaco from 'monaco-editor/esm/vs/editor/editor.api';
import { initializeMode } from 'monaco-graphql/esm/initializeMode';
import { useCallback, useEffect, useRef, useState } from 'react';
import SimpleDocExplorer from './components/SimpleDocExplorer';

// Position absolute is necessary to keep the editor from growing constantly on window resize
// This is due to the height: 100% rule, since the container is slightly smaller
const cssEditor = css`
  position: absolute;
  top: 0;
  width: calc(100% - 5px);
  height: calc(100% - 3px);
`;

const sxEditorContainer: SxProps = {
  border: '1px solid #aaa',
  borderRadius: '5px',
  padding: '3px',
};

// Disable editor gutters entirely
const disableGutterConfig: monaco.editor.IStandaloneEditorConstructionOptions = {
  lineNumbers: 'off',
  glyphMargin: false,
  folding: false,
  // Undocumented see https://github.com/Microsoft/vscode/issues/30795#issuecomment-410998882
  lineDecorationsWidth: 5, // Leave a little padding on the left
  lineNumbersMinChars: 0,
};

window.MonacoEnvironment = {
  getWorker() {
    return new Worker(new URL('monaco-graphql/dist/graphql.worker.js', import.meta.url));
  },
};

interface TrustfallPlaygroundProps {
  results: object[] | null;
  loading: boolean;
  error: string | null;
  schema: GraphQLSchema;
  exampleQueries: { name: string; value: [string, string] }[];
  onQuery: (query: string, vars: string) => void;
  hasMore?: boolean;
  // Omit to hide "next result" button
  onQueryNextResult?: () => void;
  header?: React.ReactElement;
  sx?: SxProps<Theme>;
  disabled?: string | null; // Message to display if disabled
}

export default function TrustfallPlayground(props: TrustfallPlaygroundProps): JSX.Element {
  const {
    onQuery,
    onQueryNextResult,
    results,
    loading,
    error,
    hasMore,
    schema,
    exampleQueries,
    header,
    sx,
    disabled,
  } = props;
  const [exampleQuery, setExampleQuery] = useState<{
    name: string;
    value: [string, string];
  } | null>(null);
  const queryEditorRef = useRef<HTMLDivElement>(null);
  const [queryEditor, setQueryEditor] = useState<monaco.editor.IStandaloneCodeEditor | null>(null);
  const varsEditorRef = useRef<HTMLDivElement>(null);
  const [varsEditor, setVarsEditor] = useState<monaco.editor.IStandaloneCodeEditor | null>(null);
  const resultsEditorRef = useRef<HTMLDivElement>(null);
  const [resultsEditor, setResultsEditor] = useState<monaco.editor.IStandaloneCodeEditor | null>(
    null
  );

  const handleExampleQueryChange = useCallback(
    (evt: SelectChangeEvent<string | null>) => {
      if (evt.target.value) {
        const example = exampleQueries.find((option) => option.name === evt.target.value) ?? null;
        setExampleQuery(example);
      }
    },
    [exampleQueries]
  );

  const handleQuery = useCallback(() => {
    if (!queryEditor || !varsEditor) return;

    const query = queryEditor.getValue();
    const vars = varsEditor.getValue();

    onQuery(query, vars);
  }, [queryEditor, varsEditor, onQuery]);

  useEffect(() => {
    initializeMode({
      schemas: [
        {
          schema,
          uri: 'schema.graphql',
        },
      ],
    });
  }, [schema]);

  // Set example query
  useEffect(() => {
    if (exampleQuery && queryEditor && varsEditor) {
      const [query, vars] = exampleQuery.value;
      queryEditor.setValue(query);
      varsEditor.setValue(vars);
    }
  }, [exampleQuery, queryEditor, varsEditor]);

  // Init editors
  useEffect(() => {
    if (queryEditorRef.current) {
      setQueryEditor(
        monaco.editor.create(
          queryEditorRef.current,
          {
            language: 'graphql',
            value: 'query {\n\n}',
            minimap: {
              enabled: false,
            },
            automaticLayout: true,
          },
          {
            storageService: {
              // eslint-disable-next-line @typescript-eslint/no-empty-function
              get() {},
              // Workaround to expand suggestion docs by default. See: https://stackoverflow.com/a/59040199
              getBoolean(key: string) {
                if (key === 'expandSuggestionDocs') return true;

                return false;
              },
              // eslint-disable-next-line @typescript-eslint/no-empty-function
              remove() {},
              // eslint-disable-next-line @typescript-eslint/no-empty-function
              store() {},
              // eslint-disable-next-line @typescript-eslint/no-empty-function
              onWillSaveState() {},
              // eslint-disable-next-line @typescript-eslint/no-empty-function
              onDidChangeStorage() {},
            },
          }
        )
      );
    }

    if (varsEditorRef.current) {
      setVarsEditor(
        monaco.editor.create(varsEditorRef.current, {
          language: 'json',
          value: '{\n\n}',
          minimap: {
            enabled: false,
          },
          automaticLayout: true,
          ...disableGutterConfig,
        })
      );
    }

    if (resultsEditorRef.current) {
      setResultsEditor(
        monaco.editor.create(resultsEditorRef.current, {
          language: 'json',
          value: '',
          minimap: {
            enabled: false,
          },
          readOnly: true,
          automaticLayout: true,
          ...disableGutterConfig,
        })
      );
    }
  }, []);

  // Update results editor
  useEffect(() => {
    if (resultsEditor) {
      if (error) {
        resultsEditor.setValue(error);
      } else if (results === null && loading) {
        resultsEditor.setValue('Loading...');
      } else if (results == null) {
        resultsEditor.setValue('Run a query on the left to see results here.');
      } else {
        resultsEditor.setValue(JSON.stringify(results, null, 2));
      }

      const resultsEl = resultsEditorRef.current;
      if (resultsEl) {
        resultsEl.scrollTo(0, resultsEl.scrollHeight);
      }
    }
  }, [results, resultsEditor, loading, error]);

  return (
    <Grid container item direction="column" sx={{ flexWrap: 'nowrap', ...(sx ?? {}) }}>
      <Grid item xs={1}>
        {header}
        <div css={{ display: 'flex', alignItems: 'center', margin: 10 }}>
          <Tooltip title={disabled ? disabled : ''} placement="bottom">
            <span>
              <Button
                size="small"
                onClick={() => handleQuery()}
                variant="contained"
                sx={{ mr: 2 }}
                disabled={Boolean(disabled)}
              >
                Run query!
              </Button>
            </span>
          </Tooltip>
          <FormControl size="small" sx={{ minWidth: 300 }}>
            <InputLabel id="example-query-label">Load an Example Query...</InputLabel>
            <Select
              labelId="example-query-label"
              value={exampleQuery ? exampleQuery.name : null}
              label="Load an Example Query..."
              onChange={handleExampleQueryChange}
            >
              {exampleQueries.map((option) => (
                <MenuItem key={option.name} value={option.name}>
                  {option.name}
                </MenuItem>
              ))}
            </Select>
          </FormControl>
        </div>
      </Grid>
      <Grid container item xs={11} spacing={2} sx={{ flexWrap: 'nowrap' }}>
        <Grid container item direction="column" xs={7} sx={{ flexWrap: 'nowrap' }}>
          <Grid container item direction="column" xs={8} sx={{ flexWrap: 'nowrap' }}>
            <Typography variant="overline" component="div">
              Query
            </Typography>
            <Paper elevation={0} sx={{ flexGrow: 1, position: 'relative', ...sxEditorContainer }}>
              <div ref={queryEditorRef} css={cssEditor} />
            </Paper>
          </Grid>
          <Grid container item direction="column" xs={4} sx={{ flexWrap: 'nowrap' }}>
            <Typography variant="overline" component="div" sx={{ mt: 1 }}>
              Variables
            </Typography>
            <Paper elevation={0} sx={{ flexGrow: 1, position: 'relative', ...sxEditorContainer }}>
              <div ref={varsEditorRef} css={cssEditor} />
            </Paper>
          </Grid>
        </Grid>
        <Grid container item xs={5} direction="column" sx={{ flexWrap: 'nowrap' }}>
          <Typography variant="overline" component="div">
            Results{' '}
            {onQueryNextResult && results != null && (
              <LoadingButton
                size="small"
                variant="outlined"
                onClick={() => onQueryNextResult()}
                disabled={!hasMore || Boolean(disabled)}
                loading={loading}
              >
                {hasMore ? 'More!' : 'No more results'}
              </LoadingButton>
            )}
          </Typography>
          <Paper elevation={0} sx={{ flexGrow: 1, position: 'relative', ...sxEditorContainer }}>
            <div ref={resultsEditorRef} css={cssEditor} />
          </Paper>
        </Grid>
        <Grid container item xs={4} direction="column" sx={{ flexWrap: 'nowrap' }}>
          <Typography variant="h6" component="div">
            Documentation Explorer
          </Typography>
          <Box sx={{ maxHeight: '85vh', overflowY: 'overlay', overflowX: 'hidden', mt: 2 }}>
            <SimpleDocExplorer schema={schema} />
          </Box>
        </Grid>
      </Grid>
    </Grid>
  );
}<|MERGE_RESOLUTION|>--- conflicted
+++ resolved
@@ -10,16 +10,10 @@
   Paper,
   Select,
   SelectChangeEvent,
-<<<<<<< HEAD
-  MenuItem,
   Typography,
   Theme,
   SxProps,
   Tooltip,
-=======
-  SxProps,
-  Typography,
->>>>>>> 8c1c9bb9
 } from '@mui/material';
 import { GraphQLSchema } from 'graphql';
 import * as monaco from 'monaco-editor/esm/vs/editor/editor.api';
